# Silver Bullet

Silver Bullet (SB) is an extensible, open source **personal knowledge
platform**. At its core it’s a clean markdown-based writing/note taking
application that stores your _pages_ (notes) as plain markdown files in a folder
referred to as a _space_. Pages can be cross-linked using the
`[[link to other page]]` syntax. This makes it a simple tool for
[Personal Knowledge Management](https://en.wikipedia.org/wiki/Personal_knowledge_management).
However, once you leverage its various extensions (called _plugs_) it can feel
more like a _knowledge platform_, allowing you to annotate, combine and query
your accumulated knowledge in creative ways specific to you.

<img src="https://github.com/silverbulletmd/silverbullet/raw/main/images/silverbullet-pwa.png" height="400"/><img src="https://github.com/silverbulletmd/silverbullet/raw/main/images/silverbullet-ios.png" height="400"/>

For more in-depth information, an interactive demo, and links to more
background, check out the [Silver Bullet website](https://silverbullet.md)
(published from this repo’s `website/` folder).

Or checkout these two videos:

- [A Tour of some of Silver Bullet’s features](https://youtu.be/RYdc3UF9gok) —
  spoiler alert: it’s cool.
- [A look the SilverBullet architecture](https://youtu.be/mXCGau05p5o) — spoiler
  alert: it’s plugs all the way down.

## Features
<<<<<<< HEAD
* **Free and open source**. Silver Bullet is MIT licensed.
* **The truth is in the markdown.** Silver Bullet doesn’t use proprietary file formats. It keeps its data as plain markdown files on disk. While SB uses a database for indexing and caching some indexes, all of that can be rebuilt from its markdown source at any time. If SB would ever go away, you can still read your pages with any text editor.
* **One single, distraction free mode.** SB doesn’t have a separate view and edit mode. It doesn’t have a “focus mode.” You’re always in focused edit mode, why wouldn’t you?
* **Keyboard oriented**. You can use SB fully using the keyboard, typin’ the keys.
* **Extend it your way**. SB is highly extensible with [plugs](https://silverbullet.md/🔌_Plugs), and you can customize it to your liking and your workflows.
=======

- **Free and open source**. Silver Bullet is MIT licensed.
- **The truth is in the markdown.** Silver Bullet doesn’t use proprietary file
  formats. It keeps it data as plain markdown files on disk. While SB uses a
  database for indexing and caching some indexes, all of that can be rebuilt
  from its markdown source at any time. If SB would ever go away, you can still
  read your pages with any text editor.
- **One single, distraction free mode.** SB doesn’t have a separate view and
  edit mode. It doesn’t have a “focus mode.” You’re always in focused edit mode,
  why wouldn’t you?
- **Keyboard oriented**. You can use SB fully using the keyboard, typin’ the
  keys.
- **Extend it your way**. SB is highly extensible with
  [plugs](https://silverbullet.md/🔌_Plugs), and you can customize it to your
  liking and your workflows.
>>>>>>> b099e327

## Installing Silver Bullet

To run Silver Bullet create a folder for your pages (it can be empty, or be an
existing folder with `.md` files) and run the following command in your
terminal:

    deno run -A --unstable https://get.silverbullet.md <pages-path>

However, because this command is not super easy to remember, you may install it
as well:

    deno install -f --name silverbullet -A --unstable https://get.silverbullet.md

This will create a `silverbullet` (feel free to replace `silverbullet` in this
command with whatever you like) alias in your `~/.deno/bin` folder. Make sure
this path is in your `PATH` environment variable.

This allows you to install Silver Bullet simply as follows:

    silverbullet <pages-path>

By default, SB will bind to port `3000`, to use a different port use the
`--port` flag. By default SB doesn’t offer any sort of authentication, to add
basic password authentication, pass the `--password` flag.

Once downloaded and booted, SB will print out a URL to open SB in your browser
(spoiler alert: by default this will be http://localhost:3000 ).

#protip: If you have a PWA enabled browser (like any browser based on Chromium)
hit that little button right of the location bar to install SB, and give it its
own window frame (sans location bar) and desktop/dock icon. At last the PWA has
found its killer app.

## Upgrading Silver Bullet

Simply run this:

    deno cache --reload https://get.silverbullet.md

And restart Silver Bullet. You should be good to go.

## Developing Silver Bullet

[![Open in Gitpod](https://gitpod.io/button/open-in-gitpod.svg)](https://gitpod.io/#https://github.com/silverbulletmd/silverbullet)

Silver Bullet is written in [TypeScript](https://www.typescriptlang.org/) and
built on top of the excellent [CodeMirror 6](https://codemirror.net/) editor
component. Additional UI is built using React.js.
[ParcelJS](https://parceljs.org/) is used to build both the front-end and
back-end bundles. The server backend runs as a HTTP server on node.js using
express.

After cloning the repo, run the following command to install some convenience
scripts (`silverbullet` and `plugos-bundle` into your `~/.deno/bin`):

```shell
deno task install
```

To prepare the initial web and plug build run:

```shell
deno task build
```

You can then run the server in “watch mode” (automatically restarting when you
change source files) with:

```shell
deno task watch-server -- <PATH-TO-YOUR-SPACE>
```

After this initial build, it's convenient to run three commands in parallel (in
separate terminals):

```shell
deno task watch-web
deno task watch-server -- <PATH-TO-YOUR-SPACE>
deno task watch-plugs
```

## Feedback

If you (hypothetically) find bugs or have feature requests, post them in
[our issue tracker](https://github.com/silverbulletmd/silverbullet/issues).
Would you like to contribute?
[Check out the code](https://github.com/silverbulletmd/silverbullet), and the
issue tracker as well for ideas on what to work on.<|MERGE_RESOLUTION|>--- conflicted
+++ resolved
@@ -24,29 +24,11 @@
   alert: it’s plugs all the way down.
 
 ## Features
-<<<<<<< HEAD
 * **Free and open source**. Silver Bullet is MIT licensed.
 * **The truth is in the markdown.** Silver Bullet doesn’t use proprietary file formats. It keeps its data as plain markdown files on disk. While SB uses a database for indexing and caching some indexes, all of that can be rebuilt from its markdown source at any time. If SB would ever go away, you can still read your pages with any text editor.
 * **One single, distraction free mode.** SB doesn’t have a separate view and edit mode. It doesn’t have a “focus mode.” You’re always in focused edit mode, why wouldn’t you?
 * **Keyboard oriented**. You can use SB fully using the keyboard, typin’ the keys.
 * **Extend it your way**. SB is highly extensible with [plugs](https://silverbullet.md/🔌_Plugs), and you can customize it to your liking and your workflows.
-=======
-
-- **Free and open source**. Silver Bullet is MIT licensed.
-- **The truth is in the markdown.** Silver Bullet doesn’t use proprietary file
-  formats. It keeps it data as plain markdown files on disk. While SB uses a
-  database for indexing and caching some indexes, all of that can be rebuilt
-  from its markdown source at any time. If SB would ever go away, you can still
-  read your pages with any text editor.
-- **One single, distraction free mode.** SB doesn’t have a separate view and
-  edit mode. It doesn’t have a “focus mode.” You’re always in focused edit mode,
-  why wouldn’t you?
-- **Keyboard oriented**. You can use SB fully using the keyboard, typin’ the
-  keys.
-- **Extend it your way**. SB is highly extensible with
-  [plugs](https://silverbullet.md/🔌_Plugs), and you can customize it to your
-  liking and your workflows.
->>>>>>> b099e327
 
 ## Installing Silver Bullet
 
