export interface SnippetResult {
  snippet: string;
  fullSnippet?: string;
  hasMore: boolean;
}

export function extractSnippetAroundIndex(
  text: string,
  index: number,
  maxSnippetLength?: number,
  maxLines?: number,
): string;
export function extractSnippetAroundIndex(
  text: string,
  index: number,
  maxSnippetLength: number,
  maxLines: number,
  expandable: true,
): SnippetResult;
export function extractSnippetAroundIndex(
  text: string,
  index: number,
  maxSnippetLength: number = 300,
  maxLines: number = 3,
<<<<<<< HEAD
): string {
=======
  expandable?: boolean,
): string | SnippetResult {
>>>>>>> f98687c8
  if (index < 0 || index >= text.length) {
    return "";
  }
  const lines = text.split("\n");
  let currentPos = 0;
  let targetLineIndex = -1;

  // Find which line contains the index
  for (let i = 0; i < lines.length; i++) {
    const lineLength = lines[i].length + (i < lines.length - 1 ? 1 : 0); // +1 for newline except last line
    if (index >= currentPos && index < currentPos + lineLength) {
      targetLineIndex = i;
      break;
    }
    currentPos += lineLength;
  }

  if (targetLineIndex === -1) {
    // Fallback to original sentence-based logic if line detection fails
    return extractSnippetAroundIndexLegacy(
      text,
      index,
      Math.min(maxSnippetLength, 100),
    );
  }

  // Calculate range of lines to include (up to maxLines, centered around target)
  const linesToInclude = Math.min(maxLines, lines.length);
  const linesAbove = Math.floor((linesToInclude - 1) / 2);
  const linesBelow = linesToInclude - 1 - linesAbove;

  const startLine = Math.max(0, targetLineIndex - linesAbove);
  const endLine = Math.min(lines.length - 1, targetLineIndex + linesBelow);

  const selectedLines = lines.slice(startLine, endLine + 1);

  // Stop at markdown list boundaries to avoid including separate bullet points
  const processedLines: string[] = [];
  let foundTargetLine = false;

  for (let i = 0; i < selectedLines.length; i++) {
    const line = selectedLines[i];
    const isCurrentTargetLine = (startLine + i) === targetLineIndex;

    if (isCurrentTargetLine) {
      foundTargetLine = true;
      processedLines.push(line);
    } else if (!foundTargetLine) {
      // Before target line - include it
      processedLines.push(line);
    } else {
      // After target line - check if it's a new bullet point or list item
      const trimmedLine = line.trim();
      if (trimmedLine.match(/^[*+-]\s/) || trimmedLine.match(/^\d+\.\s/)) {
<<<<<<< HEAD
        // New bullt point or numbered list item
=======
        // New bullet point or numbered list item
>>>>>>> f98687c8
        break;
      }
      processedLines.push(line);
    }
  }

  let snippet = processedLines.join(" ").replace(/\s+/g, " ").trim();
<<<<<<< HEAD
=======
  
  // For expandable snippets, also generate a longer version
  let fullSnippet: string | undefined;
  let hasMore = false;
  
  if (expandable) {
    // Generate full snippet with more lines (up to 10 lines or 800 chars)
    const fullMaxLines = Math.min(10, lines.length);
    const fullLinesAbove = Math.floor((fullMaxLines - 1) / 2);
    const fullLinesBelow = fullMaxLines - 1 - fullLinesAbove;
    
    const fullStartLine = Math.max(0, targetLineIndex - fullLinesAbove);
    const fullEndLine = Math.min(lines.length - 1, targetLineIndex + fullLinesBelow);
    
    const fullSelectedLines = lines.slice(fullStartLine, fullEndLine + 1);
    
    // For full snippet, be more permissive - allow some context from next sections
    const fullProcessedLines: string[] = [];
    let foundFullTargetLine = false;
    let bulletPointsAfterTarget = 0;
    
    for (let i = 0; i < fullSelectedLines.length; i++) {
      const line = fullSelectedLines[i];
      const isCurrentTargetLine = (fullStartLine + i) === targetLineIndex;
      
      if (isCurrentTargetLine) {
        foundFullTargetLine = true;
        fullProcessedLines.push(line);
      } else if (!foundFullTargetLine) {
        fullProcessedLines.push(line);
      } else {
        const trimmedLine = line.trim();
        if (trimmedLine.match(/^[*+-]\s/) || trimmedLine.match(/^\d+\.\s/)) {
          bulletPointsAfterTarget++;
          // For full snippet, allow one additional bullet point for context
          if (bulletPointsAfterTarget > 1) {
            break;
          }
        }
        fullProcessedLines.push(line);
      }
    }
    
    fullSnippet = fullProcessedLines.join(" ").replace(/\s+/g, " ").trim();
    
    // Truncate full snippet if too long but allow more space
    if (fullSnippet.length > 800) {
      const fullHalfLength = Math.floor(800 / 2);
      let fullSnippetStartPos = 0;
      for (let i = 0; i < fullStartLine; i++) {
        fullSnippetStartPos += lines[i].length + (i < lines.length - 1 ? 1 : 0);
      }
      const fullIndexInSnippet = index - fullSnippetStartPos;
      
      const fullIdealStart = Math.max(0, fullIndexInSnippet - fullHalfLength);
      const fullIdealEnd = Math.min(fullSnippet.length, fullIndexInSnippet + fullHalfLength);
      
      fullSnippet = "..." + fullSnippet.substring(fullIdealStart, fullIdealEnd).trim() + "...";
    }
    
    // Check if we have more content by comparing before any truncation happens
    const untruncatedFull = fullProcessedLines.join(" ").replace(/\s+/g, " ").trim();
    const untruncatedShort = processedLines.join(" ").replace(/\s+/g, " ").trim();
    hasMore = untruncatedFull.length > untruncatedShort.length + 50;
  }
>>>>>>> f98687c8

  // If snippet is still too long, truncate while centering around the reference
  if (snippet.length > maxSnippetLength) {
    // Calculate the position of the index within the multi-line snippet
    let snippetStartPos = 0;
    for (let i = 0; i < startLine; i++) {
      snippetStartPos += lines[i].length + (i < lines.length - 1 ? 1 : 0); // +1 for newline except last line
    }
    const indexInSnippet = index - snippetStartPos;

    // Center the truncation around the reference
    const halfLength = Math.floor(maxSnippetLength / 2);
    const ellipsisLength = 3;

    // Calculate ideal start and end positions centered on the reference
    let idealStart = Math.max(0, indexInSnippet - halfLength);
    let idealEnd = Math.min(snippet.length, indexInSnippet + halfLength);

    // Adjust if at beginning/end, use available space
    if (idealStart === 0) {
      idealEnd = Math.min(snippet.length, maxSnippetLength - ellipsisLength);
    } else if (idealEnd === snippet.length) {
      idealStart = Math.max(
        0,
        snippet.length - maxSnippetLength + ellipsisLength,
      );
    }

    // Find word boundaries for cleaner truncation
    let truncateStart = idealStart;
    let truncateEnd = idealEnd;

    // Adjust start to word boundary if not at the beginning
    if (truncateStart > 0) {
      const nearbySpace = snippet.lastIndexOf(" ", truncateStart + 20);
      if (nearbySpace !== -1 && nearbySpace >= truncateStart - 20) {
        truncateStart = nearbySpace + 1;
      }
    }

    // Adjust end to word boundary if not at the end
    if (truncateEnd < snippet.length) {
      const nearbySpace = snippet.indexOf(" ", truncateEnd - 20);
      if (nearbySpace !== -1 && nearbySpace <= truncateEnd + 20) {
        truncateEnd = nearbySpace;
      }
    }

    // Don't exceed maxSnippetLength with ellipsis
    const needsStartEllipsis = truncateStart > 0;
    const needsEndEllipsis = truncateEnd < snippet.length;
    const availableLength = maxSnippetLength -
      (needsStartEllipsis ? ellipsisLength : 0) -
      (needsEndEllipsis ? ellipsisLength : 0);

    if (truncateEnd - truncateStart > availableLength) {
      // If still too long, prioritize keeping the reference centered
      const excess = (truncateEnd - truncateStart) - availableLength;
      const reduceStart = Math.floor(excess / 2);
      const reduceEnd = excess - reduceStart;

      truncateStart += reduceStart;
      truncateEnd -= reduceEnd;
    }

    let truncated = snippet.substring(truncateStart, truncateEnd).trim();

    if (needsStartEllipsis) {
      truncated = "..." + truncated;
    }
    if (needsEndEllipsis) {
      truncated = truncated + "...";
    }

    snippet = truncated;
  }

<<<<<<< HEAD
=======
  if (expandable) {
    return {
      snippet,
      fullSnippet: hasMore ? fullSnippet : undefined,
      hasMore,
    };
  }

>>>>>>> f98687c8
  return snippet;
}

// Legacy function for fallback compatibility
function extractSnippetAroundIndexLegacy(
  text: string,
  index: number,
  maxSnippetLength: number = 100,
): string {
  // Use Intl.Segmenter to segment the text into sentences
  const sentenceSegmenter = new Intl.Segmenter("en", {
    granularity: "sentence",
  });
  let sentences = [...sentenceSegmenter.segment(text)].map((segment) =>
    segment.segment
  );
  // Manual fixes for markdown notation
  const tempSentences: string[] = [];
  for (let i = 0; i < sentences.length; i++) {
    if (sentences[i] === "[[!" && sentences[i + 1]) {
      tempSentences.push(sentences[i] + sentences[i + 1]);
      i++;
    } else {
      tempSentences.push(sentences[i]);
    }
  }
  sentences = tempSentences;

  // Find the sentence that contains the index
  let currentLength = 0;
  let targetSentence = "";
  for (const sentence of sentences) {
    if (index >= currentLength && index < currentLength + sentence.length) {
      targetSentence = sentence;
      break;
    }
    currentLength += sentence.length;
  }

  // If the target sentence is within the maxSnippetLength, return it
  if (targetSentence.length <= maxSnippetLength) {
    return targetSentence.trim();
  }

  const indexInSentence = index - currentLength;

  // Regex for checking if a character is a word character with unicode support
  const isWordCharacter = /[\p{L}\p{N}_]/u;

  // Find a reasonable word boundary to start the snippet
  let snippetStartIndex = Math.max(indexInSentence - maxSnippetLength / 2, 0);
  while (
    snippetStartIndex > 0 &&
    isWordCharacter.test(targetSentence[snippetStartIndex])
  ) {
    snippetStartIndex--;
  }
  snippetStartIndex = Math.max(snippetStartIndex, 0);

  // Find a reasonable word boundary to end the snippet
  let snippetEndIndex = Math.min(
    indexInSentence + maxSnippetLength / 2,
    targetSentence.length,
  );
  while (
    snippetEndIndex < targetSentence.length &&
    isWordCharacter.test(targetSentence[snippetEndIndex])
  ) {
    snippetEndIndex++;
  }
  snippetEndIndex = Math.min(snippetEndIndex, targetSentence.length);

  // Extract and return the refined snippet
  return "..." +
    targetSentence.substring(snippetStartIndex, snippetEndIndex).trim() + "...";
}<|MERGE_RESOLUTION|>--- conflicted
+++ resolved
@@ -22,12 +22,8 @@
   index: number,
   maxSnippetLength: number = 300,
   maxLines: number = 3,
-<<<<<<< HEAD
-): string {
-=======
   expandable?: boolean,
 ): string | SnippetResult {
->>>>>>> f98687c8
   if (index < 0 || index >= text.length) {
     return "";
   }
@@ -82,11 +78,7 @@
       // After target line - check if it's a new bullet point or list item
       const trimmedLine = line.trim();
       if (trimmedLine.match(/^[*+-]\s/) || trimmedLine.match(/^\d+\.\s/)) {
-<<<<<<< HEAD
-        // New bullt point or numbered list item
-=======
         // New bullet point or numbered list item
->>>>>>> f98687c8
         break;
       }
       processedLines.push(line);
@@ -94,8 +86,6 @@
   }
 
   let snippet = processedLines.join(" ").replace(/\s+/g, " ").trim();
-<<<<<<< HEAD
-=======
   
   // For expandable snippets, also generate a longer version
   let fullSnippet: string | undefined;
@@ -161,7 +151,6 @@
     const untruncatedShort = processedLines.join(" ").replace(/\s+/g, " ").trim();
     hasMore = untruncatedFull.length > untruncatedShort.length + 50;
   }
->>>>>>> f98687c8
 
   // If snippet is still too long, truncate while centering around the reference
   if (snippet.length > maxSnippetLength) {
@@ -239,8 +228,6 @@
     snippet = truncated;
   }
 
-<<<<<<< HEAD
-=======
   if (expandable) {
     return {
       snippet,
@@ -249,7 +236,6 @@
     };
   }
 
->>>>>>> f98687c8
   return snippet;
 }
 
