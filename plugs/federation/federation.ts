--- conflicted
+++ resolved
@@ -182,10 +182,6 @@
 
 export async function getFileMeta(name: string): Promise<FileMeta> {
   const url = federatedPathToUrl(name);
-<<<<<<< HEAD
-  console.log("Fetching federation file meta", url);
-  const r = await nativeFetch(url, { method: "HEAD" });
-=======
   console.info("Fetching federation file meta", url);
   const r = await nativeFetch(url, {
     method: "GET",
@@ -193,7 +189,6 @@
       "X-Get-Meta": "true",
     },
   });
->>>>>>> f22b9c4a
   if (r.status === 503) {
     throw new Error("Offline");
   }
