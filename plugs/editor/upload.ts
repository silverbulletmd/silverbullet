import { editor, space } from "$sb/silverbullet-syscall/mod.ts";
import { UploadFile } from "$sb/types.ts";

const maximumAttachmentSize = 1024 * 1024 * 10; // 10MB

function folderName(path: string) {
  return path.split("/").slice(0, -1).join("/");
}

async function saveFile(file: UploadFile) {
  if (file.content.length > maximumAttachmentSize) {
    editor.flashNotification(
      `Attachment is too large, maximum is ${
        maximumAttachmentSize / 1024 / 1024
      }MB`,
      "error",
    );
    return;
  }

<<<<<<< HEAD
  let prefix = folderName(await editor.getCurrentPage()) + "/";
  if (prefix === "/") {
    // root folder case
    prefix = "";
  }
  const suggestedName = prefix + file.name;
=======
  const suggestedName = folderName(await editor.getCurrentPage()) + "/" +
    file.name;
>>>>>>> a8605901
  console.log(suggestedName);

  const finalFileName = await editor.prompt(
    "File name for pasted attachment",
    suggestedName,
  );
  if (!finalFileName) {
    return;
  }
  await space.writeAttachment(
    finalFileName,
    file.content,
  );
  let attachmentMarkdown = `[${finalFileName}](${encodeURI(finalFileName)})`;
  if (file.contentType.startsWith("image/")) {
    attachmentMarkdown = `![](${encodeURI(finalFileName)})`;
  }
  editor.insertAtCursor(attachmentMarkdown);
}

export async function uploadFile() {
  const uploadFile = await editor.uploadFile();
  await saveFile(uploadFile);
}<|MERGE_RESOLUTION|>--- conflicted
+++ resolved
@@ -18,18 +18,12 @@
     return;
   }
 
-<<<<<<< HEAD
   let prefix = folderName(await editor.getCurrentPage()) + "/";
   if (prefix === "/") {
     // root folder case
     prefix = "";
   }
   const suggestedName = prefix + file.name;
-=======
-  const suggestedName = folderName(await editor.getCurrentPage()) + "/" +
-    file.name;
->>>>>>> a8605901
-  console.log(suggestedName);
 
   const finalFileName = await editor.prompt(
     "File name for pasted attachment",
