--- conflicted
+++ resolved
@@ -128,15 +128,6 @@
 -- priority: 10
 widgets = widgets or {}
 
-<<<<<<< HEAD
-local mentionTemplate = template.new [==[
-**[[${_.ref}]]**
-> ${_.snippet}
-
-]==]
-
-=======
->>>>>>> f98687c8
 function widgets.linkedMentions(pageName)
   pageName = pageName or editor.getCurrentPage()
   local linkedMentions = query[[
@@ -145,19 +136,10 @@
     order by page
   ]]
   if #linkedMentions > 0 then
-<<<<<<< HEAD
-    local htmlMentionTemplate = template.new [==[
-<li><a href="${_.ref}">${_.ref}</a>: "${_.snippet}"</li>
-]==]
+    local html = "<div class=\"collapsible-linked-mentions collapsed\">" ..
+             "<h1 onclick=\"sbWidgets.toggleLinkedMentions(this)\" role=\"button\" aria-expanded=\"false\" tabindex=\"0\" onkeydown=\"if(event.key==='Enter'||event.key===' ') sbWidgets.toggleLinkedMentions(this)\">▶ Linked Mentions (" .. #linkedMentions .. ")</h1>" ..
+             "<div class=\"linked-mentions-content\" role=\"region\" aria-label=\"Linked mentions list\"><ul>"
     
-    return widget.new {
-      html = "<div class=\"collapsible-linked-mentions collapsed\">" ..
-             "<h1 onclick=\"sbWidgets.toggleLinkedMentions(this)\" role=\"button\" aria-expanded=\"false\" tabindex=\"0\" onkeydown=\"if(event.key==='Enter'||event.key===' ') sbWidgets.toggleLinkedMentions(this)\">▶ Linked Mentions (" .. #linkedMentions .. ")</h1>" ..
-             "<div class=\"linked-mentions-content\" role=\"region\" aria-label=\"Linked mentions list\"><ul>" ..
-             template.each(linkedMentions, htmlMentionTemplate) ..
-             "</ul></div></div>"
-=======
-    local html = "<h1>Linked Mentions</h1><ul>"
     for _, mention in ipairs(linkedMentions) do
       local hasMoreBtn = ""
       if mention.hasMore then
@@ -169,11 +151,11 @@
         "\" data-has-more=\"" .. (mention.hasMore and "true" or "false") .. "\">" ..
         (mention.snippet or "") .. "</span>" .. hasMoreBtn .. "</li>"
     end
-    html = html .. "</ul>"
+    
+    html = html .. "</ul></div></div>"
     
     return widget.new {
       html = html
->>>>>>> f98687c8
     }
   end
 end
