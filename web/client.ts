--- conflicted
+++ resolved
@@ -72,13 +72,8 @@
 import { lezerToParseTree } from "$common/markdown_parser/parse_tree.ts";
 import { findNodeMatching } from "$sb/lib/tree.ts";
 import type { LinkObject } from "../plugs/index/page_links.ts";
-import type { BuiltinSettings } from "$type/settings.ts";
 import { diffAndPrepareChanges } from "./cm_util.ts";
-<<<<<<< HEAD
-import { editor } from "$sb/syscalls.ts";
-=======
 import type { Config } from "../type/config.ts";
->>>>>>> e4e7552b
 
 const frontMatterRegex = /^---\n(([^\n]|\n)*?)---\n/;
 
