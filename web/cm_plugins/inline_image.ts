import { EditorState, Range } from "@codemirror/state";
import { syntaxTree } from "@codemirror/language";
import { Decoration, WidgetType } from "@codemirror/view";
import { decoratorStateField } from "./util.ts";
import type { Client } from "../client.ts";
import { isLocalPath, resolvePath } from "$sb/lib/resolve.ts";
import { mdLinkRegex, wikiLinkRegex } from "$common/markdown_parser/parser.ts";

class InlineImageWidget extends WidgetType {
  constructor(
    readonly url: string,
    readonly title: string,
    readonly dim: string | null,
    readonly client: Client,
  ) {
    super();
    // console.log("Creating widget", url);
  }

  eq(other: InlineImageWidget) {
    return other.url === this.url && other.title === this.title &&
      other.dim === this.dim;
  }

  get estimatedHeight(): number {
    const cachedHeight = this.client.getCachedWidgetHeight(`image:${this.url}`);
    // console.log("Estimated height requested", this.url, cachedHeight);
    return cachedHeight;
  }

  private getDimensions(dimensionsToParse: string) {
    const [, width, widthUnit = "px", height, heightUnit = "px"] =
      dimensionsToParse.match(/(\d*)(%)?x(\d*)(%)?/) ?? [];
    return { width, widthUnit, height, heightUnit };
  }

  toDOM() {
    const img = document.createElement("img");
    // console.log("Creating DOM", this.url);
    const cachedImageHeight = this.client.getCachedWidgetHeight(
      `image:${this.url}`,
    );
    img.onload = () => {
      // console.log("Loaded", this.url, "with height", img.height);
      if (img.height !== cachedImageHeight) {
        this.client.setCachedWidgetHeight(`image:${this.url}`, img.height);
      }
    };
    img.src = this.url;
    img.alt = this.title;
    img.title = this.title;
    img.style.display = "block";
    img.className = "sb-inline-img";
    if (this.dim) {
      const { width, widthUnit, height, heightUnit } = this.getDimensions(
        this.dim,
      );
      img.style.height = height ? `${height}${heightUnit}` : "";
      img.style.width = width ? `${width}${widthUnit}` : "";
    } else if (cachedImageHeight > 0) {
      img.height = cachedImageHeight;
    }

    return img;
  }
}

export function inlineImagesPlugin(client: Client) {
  return decoratorStateField((state: EditorState) => {
    const widgets: Range<Decoration>[] = [];
<<<<<<< HEAD
=======
    const imageRegex =
      /!\[(?<title>[^\]]*)\]\((?<url>\S+)(?:\s+=(?<dim>\d*%?x\d+%?|\d+%?x\d*%?))?\)/;
>>>>>>> 827b08c2

    syntaxTree(state).iterate({
      enter: (node) => {
        if (!["Image", "ImageWithSize"].includes(node.name)) {
          return;
        }

        const text = state.sliceDoc(node.from, node.to);
        let url: string | null, alias: string | null = null;
        let match: RegExpExecArray | null;
        if ((match = /!?\[([^\]]*)\]\((.+)\)/g.exec(text))) {
          [/* fullMatch */, alias, url] = match;
        } else if (
          (match = /(!?\[\[)([^\]\|]+)(?:\|([^\]]+))?(\]\])/g.exec(text))
        ) {
          [/* fullMatch */, /* firstMark */ , url, alias] = match;
          url = "/" + url;
        } else {
          return;
        }

<<<<<<< HEAD
        if (!alias) {
          alias = "";
=======
        let url = imageRexexResult.groups.url;
        const { title, dim } = imageRexexResult.groups;

        if (url.indexOf("://") === -1 && !url.startsWith("/")) {
          url = resolveAttachmentPath(client.currentPage, decodeURI(url));
>>>>>>> 827b08c2
        }
        if (isLocalPath(url)) {
          url = resolvePath(client.currentPage, decodeURI(url), true);
        }

        widgets.push(
          Decoration.widget({
<<<<<<< HEAD
            widget: new InlineImageWidget(url, alias, client),
=======
            widget: new InlineImageWidget(url, title, dim, client),
>>>>>>> 827b08c2
            block: true,
          }).range(node.to),
        );
      },
    });

    return Decoration.set(widgets, true);
  });
}<|MERGE_RESOLUTION|>--- conflicted
+++ resolved
@@ -68,11 +68,8 @@
 export function inlineImagesPlugin(client: Client) {
   return decoratorStateField((state: EditorState) => {
     const widgets: Range<Decoration>[] = [];
-<<<<<<< HEAD
-=======
     const imageRegex =
       /!\[(?<title>[^\]]*)\]\((?<url>\S+)(?:\s+=(?<dim>\d*%?x\d+%?|\d+%?x\d*%?))?\)/;
->>>>>>> 827b08c2
 
     syntaxTree(state).iterate({
       enter: (node) => {
@@ -94,16 +91,8 @@
           return;
         }
 
-<<<<<<< HEAD
         if (!alias) {
           alias = "";
-=======
-        let url = imageRexexResult.groups.url;
-        const { title, dim } = imageRexexResult.groups;
-
-        if (url.indexOf("://") === -1 && !url.startsWith("/")) {
-          url = resolveAttachmentPath(client.currentPage, decodeURI(url));
->>>>>>> 827b08c2
         }
         if (isLocalPath(url)) {
           url = resolvePath(client.currentPage, decodeURI(url), true);
@@ -111,11 +100,7 @@
 
         widgets.push(
           Decoration.widget({
-<<<<<<< HEAD
-            widget: new InlineImageWidget(url, alias, client),
-=======
             widget: new InlineImageWidget(url, title, dim, client),
->>>>>>> 827b08c2
             block: true,
           }).range(node.to),
         );
