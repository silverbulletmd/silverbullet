#sb-root {
  --highlight-color: #464cfc;
  --directive-border-color: #0000000f;
  --directive-font-color: #5b5b5b;

  --ui-font: -apple-system, BlinkMacSystemFont, "Segoe UI", Roboto, "Helvetica Neue", Arial, "Noto Sans", sans-serif, "Apple Color Emoji", "Segoe UI Emoji", "Segoe UI Symbol", "Noto Color Emoji";
  --editor-font: "iA-Mono", "Menlo";
  --editor-width: 800px;
  font-family: var(--ui-font);
}

#sb-top {
  background-color: #e1e1e1;
  border-bottom: #cacaca 1px solid;
}

#sb-top.sb-sync-error {
  background-color: #fdf8cb;
}


.sb-panel {
  border-left: 1px solid #eee;
  background-color: #fff;
}

.sb-bhs {
  border-top: rgb(193, 193, 193) 1px solid;
  background-color: #fff;
}

.sb-modal {
  border: 1px solid #000;
  background-color: #fff;
}

.sb-notifications {
  font-family: var(--editor-font);
}

.sb-notifications>div {
  border: rgb(41, 41, 41) 1px solid;
}

.sb-notification-info {
  background-color: rgb(187, 221, 247);
}

.sb-notification-error {
  background-color: rgb(255, 84, 84);
}

.sb-saved {
  color: #111;
}

.sb-unsaved {
  color: #5e5e5e;
}

.sb-loading {
  color: #7a7a7a;
}

.sb-actions button {
  border: 0;
  margin: 3px;
  padding: 5px;
  background-color: transparent;
  color: #292929;
  cursor: pointer;
}

.sb-actions button:hover {
  color: #0772be;
}

/* Filter boxes */
.sb-modal-box {
  background-color: #fff;
  border: rgb(103, 103, 103) 1px solid;
  box-shadow: rgba(0, 0, 0, 0.35) 0px 20px 20px;

  .cm-scroller {
    font-family: var(--ui-font);
  }

  .cm-content {
    padding: 0;

    .cm-line {
      padding: 2px 0 0 3px;
    }
  }
}

.sb-modal-box .sb-header {
  border-bottom: 1px rgb(108, 108, 108) solid;
}

.sb-modal-box .sb-header .sb-mini-editor {
  font-family: var(--ui-font);
  width: 100%;
  border: 0;
  outline: none;
}

.sb-modal-box .sb-help-text {
  background-color: #eee;
  border-bottom: 1px rgb(108, 108, 108) solid;
  color: #555;
}

.sb-modal-box .sb-selected-option {
  color: #eee;
}

.sb-modal-box .sb-option .sb-hint,
.sb-modal-box .sb-selected-option .sb-hint {
  color: #eee;
  background-color: #212476;
}

/* Editor */

#sb-editor {

  .cm-content {
    font-family: var(--editor-font);
  }

  .cm-selectionBackground {
    background-color: #d7e1f6 !important;
  }


  .cm-panels-bottom {
    background-color: #e1e1e1;
    border-top: #cacaca 1px solid;

    .cm-vim-panel {
      padding: 0 20px;
      max-width: var(--editor-width);
      margin: auto;
    }
  }

  .cm-editor .cm-tooltip-autocomplete {
    .cm-completionDetail {
      font-style: normal;
      display: block;
      font-size: 80%;
      margin-left: 5px;
      color: #555;
    }

    li[aria-selected] .cm-completionDetail {
      color: #d2d2d2;
    }

    .cm-completionLabel {
      display: block;
      margin-left: 5px;
    }

    .cm-completionIcon {
      display: none;
    }
  }

  .sb-header-inside.sb-line-h1 {
    text-indent: -2ch;
  }

  .sb-header-inside.sb-line-h2 {
    text-indent: -3ch;
  }

  .sb-header-inside.sb-line-h3 {
    text-indent: -4ch;
  }

  .sb-header-inside.sb-line-h4 {
    text-indent: -5ch;
  }

  .sb-line-h1,
  .sb-line-h2,
  .sb-line-h3,
  .sb-line-h4 {
    // background-color: rgba(0, 30, 77, 0.5);
    color: #333;
    font-weight: bold;
    padding: 2px 2px !important;
  }

  .sb-line-h1 .sb-meta,
  .sb-line-h2 .sb-meta,
  .sb-line-h3 .sb-meta,
  .sb-line-h4 .sb-meta {
    color: #a1a1a0;
  }

  .sb-line-h1 {
    font-size: 1.5em;
  }

  .sb-line-h2 {
    font-size: 1.2em;
  }

  .sb-line-h3 {
    font-size: 1.1em;
  }

  .sb-line-h4 {
    font-size: 1em;
  }

  .sb-hashtag {
    color: #e2e9ff;
    background-color: #002b6aad;
    border: 1px solid #0120416b;
    border-radius: 6px;
    padding: 0 3px;
    margin: 0 1px 0 0;
    font-size: 0.9em;
  }

  .sb-strikethrough {
    text-decoration: line-through;

    &.sb-meta {
      text-decoration: none;
    }
  }

  .sb-line-hr {
    border-top: rgb(76, 75, 75) solid 1px;
    margin-top: 1em;
    margin-bottom: -1em;
  }

  .sb-hr {
    font-weight: bold;
  }

  .sb-naked-url {
    color: #0330cb;
    cursor: pointer;
  }

  .sb-named-anchor {
    color: #959595;
  }

  .sb-command-button {
    font-family: var(--editor-font);
    font-size: 1em;
  }

  .sb-command-link.sb-meta {
    color: #959595;
  }

  .sb-command-link-name {
    background-color: #e3dfdf;
    cursor: pointer;
    border-top: 1px solid silver;
    border-left: 1px solid silver;
    border-bottom: 1px solid gray;
    border-right: 1px solid gray;
    border-radius: 4px;
    padding: 0 4px;
  }

  /* Color list item this way */
  .sb-line-li .sb-meta {
    color: rgb(150, 150, 150);
  }

  /* Then undo other meta */
  .sb-line-li .sb-meta~.sb-meta {
    color: #650007;
  }

  .sb-line-code {
    background-color: rgba(72, 72, 72, 0.1);
  }

  .sb-line-code .sb-code {
    background-color: transparent;
  }

  .sb-line-tbl-header {
    font-weight: bold;
  }

  .sb-line-tbl-header .meta {
    font-weight: normal;
  }

  .sb-struct {
    color: darkred;
  }

  .sb-code {
    background-color: rgba(72, 72, 72, 0.1);
  }

  .sb-highlight {
    background-color: rgba(255, 255, 0, 0.5);
  }

  .sb-line-fenced-code {
    background-color: rgba(72, 72, 72, 0.1);
  }

  /* Mostly for JS when that comes back */
  .sb-line-fenced-code .sb-code {
    background-color: transparent;
  }

  .sb-line-fenced-code .sb-comment {
    color: #989797;
    background-color: transparent;
    border-radius: 0;
    font-style: inherit;
    font-size: inherit;
    line-height: inherit;
  }

  .sb-keyword {
    font-weight: bold;
  }

  .sb-variableName {
    color: #024866;
  }

  .sb-typeName {
    color: #038138;
  }

  .sb-string,
  .sb-string2,
  .sb-number {
    color: #440377;
  }

  .sb-string {
    color: #440377;
  }

  .sb-meta {
    color: #650007;
  }

  .sb-line-blockquote {
    background-color: rgba(220, 220, 220, 0.5);
    color: #676767;
    text-indent: -2ch;
    padding-left: 2ch;
  }

  .sb-admonition {
    border-left-width: 4px !important;
    border-left-style: solid;
  }

  .sb-admonition-icon {
    display: inline-flex;
    vertical-align: middle;
    padding-left: 16px;
    padding-right: 8px;
  }

  .sb-admonition.sb-admonition-note {
    border-left-color: rgb(0, 184, 212);
  }

  .sb-admonition.sb-admonition-warning {
    border-left-color: rgb(255, 145, 0);
  }

  .sb-admonition-title.sb-admonition-note {
    background-color: rgba(0, 184, 212, 0.1);
  }

  .sb-admonition-title.sb-admonition-warning {
    background-color: rgba(255, 145, 0, 0.1);
  }

  .sb-admonition-note .sb-admonition-icon {
    color: rgb(0, 184, 212);
  }

  sb-admonition-warning .sb-admonition-icon {
    color: rgb(255, 145, 0);
  }

  // Frontmatter

  .sb-frontmatter {
    background-color: rgba(255, 246, 189, 0.5);
    color: #676767;
  }

  .sb-frontmatter-marker {
    color: #890000;
    float: right;
    font-size: 80%;
    padding-right: 7px;
    opacity: 0.25;
  }


  // Directives


  .sb-directive-body {
    border-left: 1px solid var(--directive-border-color);
    border-right: 1px solid var(--directive-border-color);
  }

  .cm-line.sb-directive-start,
  .cm-line.sb-directive-end {
    color: var(--directive-font-color);

    background-color: rgb(233, 233, 233, 50%);
    padding: 3px;
  }

  .sb-directive-start {
    border-top-left-radius: 10px;
    border-top-right-radius: 10px;
    border-style: solid;
    border-color: var(--directive-border-color);
    border-width: 1px 1px 0 1px;
  }

  .sb-directive-end {
    border-bottom-left-radius: 10px;
    border-bottom-right-radius: 10px;
    border-style: solid;
    border-color: var(--directive-border-color);
    border-width: 0 1px 1px 1px;
  }

  .sb-directive-start-outside {
    color: transparent !important;
<<<<<<< HEAD
    height: 22px;
=======
    pointer-events: none;
>>>>>>> 56e1489a

    .sb-directive-placeholder {
      color: var(--directive-font-color) !important;
      opacity: 0.25;
      padding-right: 7px;
      float: right;
      font-size: 80%;
    }

    * {
      color: transparent !important;
    }
  }

  .sb-directive-end-outside {
    color: transparent !important;

    .sb-directive-placeholder {
      color: var(--directive-font-color) !important;
      opacity: 0.25;
      padding-right: 7px;
      font-size: 80%;
      float: right;
    }

    * {
      color: transparent !important;
    }
  }

  .sb-emphasis {
    font-style: italic;
  }

  .sb-strong {
    font-weight: 900;
  }

  .sb-line-code-outside .sb-code-info {
    display: block;
    float: right;
    color: #000;
    opacity: .25;
    font-size: 90%;
    padding-right: 7px;
  }

  .sb-link:not(.sb-url) {
    cursor: pointer;
  }

  .sb-link:not(.sb-meta, .sb-url) {
    color: #0330cb;
    text-decoration: underline;
  }

  .sb-link.sb-url {
    color: #7e7d7d;
  }

  .sb-url:not(.sb-link) {
    color: #0330cb;
    text-decoration: underline;
    cursor: pointer;
  }

  .sb-atom {
    color: darkred;
  }

  .sb-wiki-link-page {
    color: #0330cb;
    background-color: rgba(77, 141, 255, 0.07);
    border-radius: 5px;
    padding: 0 5px;
    // white-space: nowrap;
    text-decoration: none;
    cursor: pointer;
  }

  a.sb-wiki-link-page-missing,
  .sb-wiki-link-page-missing>.sb-wiki-link-page {
    color: #9e4705;
    background-color: rgba(77, 141, 255, 0.07);
    border-radius: 5px;
    padding: 0 5px;
    // white-space: nowrap;
    text-decoration: none;
    cursor: pointer;
  }

  .sb-wiki-link {
    cursor: pointer;
    color: #8f96c2;
  }

  .sb-task-marker {
    color: #676767;
    font-size: 91%;
  }

  .sb-line-comment {
    background-color: rgba(255, 255, 0, 0.5);
  }
}

html[data-theme="dark"] {
  #sb-root {
    background-color: #111;
    --directive-font-color: #adadad;
    color: #fff;
  }

  #sb-top {
    background-color: rgb(38, 38, 38);
    border-bottom: rgb(62, 62, 62) 1px solid;
    color: #fff;
  }

  #sb-top.sb-sync-error {
    background-color: #622626;
  }


  .sb-directive-start {
    background-color: rgb(38, 38, 38) !important;
  }

  .sb-actions button {
    color: #adadad;
  }

  .sb-actions button:hover {
    color: #37a1ed;
  }

  // Page states
  .sb-saved {
    color: rgb(225, 225, 225);
  }

  .sb-unsaved {
    color: #c7c7c7;
  }

  .sb-loading {
    color: #c7c7c7;
  }

  .sb-meta {}

  .sb-modal-box,
  /* duplicating the class name to increase specificity */
  .sb-help-text.sb-help-text {
    color: #ccc;
    background-color: rgb(38, 38, 38);
  }

  .sb-help-text {
    border-bottom: 1px solid #6c6c6c;
  }

  #sb-editor {

    .cm-selectionBackground {
      background-color: #d7e1f630 !important;
    }

    .cm-panels-bottom {
      border-top: rgb(62, 62, 62) 1px solid;
      background: rgb(38, 38, 38);
      color: white !important;

      .cm-vim-panel {
        max-width: var(--editor-width);
        margin: auto;
      }
    }

    .sb-line-h1,
    .sb-line-h2,
    .sb-line-h3,
    .sb-line-h4 {
      color: #d1d1d1;
    }

    .sb-frontmatter {
      background-color: rgb(41, 40, 35, 0.5);

      .sb-frontmatter-marker {
        color: #fff;
      }
    }

    .sb-line-li .sb-meta~.sb-meta,
    .sb-line-fenced-code .sb-meta {
      color: #d17278;
    }

    .sb-wiki-link-page {
      color: #7e99fc;
      background-color: #a3bce712;
    }

    .sb-code,
    .sb-line-fenced-code,
    .sb-task-marker {
      background-color: #333;
    }

    .sb-notifications>div {
      border: rgb(197, 197, 197) 1px solid;
      background-color: #333;
    }

    .sb-naked-url {
      color: #94b0f4;
    }

    .sb-command-link {
      background-color: #595959;
    }

    .sb-table-widget {

      tbody tr:nth-of-type(even) {
        background-color: #686868;
      }
    }
  }

}<|MERGE_RESOLUTION|>--- conflicted
+++ resolved
@@ -449,11 +449,8 @@
 
   .sb-directive-start-outside {
     color: transparent !important;
-<<<<<<< HEAD
     height: 22px;
-=======
     pointer-events: none;
->>>>>>> 56e1489a
 
     .sb-directive-placeholder {
       color: var(--directive-font-color) !important;
