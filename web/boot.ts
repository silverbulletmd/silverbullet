--- conflicted
+++ resolved
@@ -116,7 +116,6 @@
   // @ts-ignore: on purpose
   globalThis.client = client;
 
-<<<<<<< HEAD
   // Toggle function for collapsible linked mentions
   // @ts-ignore: on purpose
   globalThis.sbWidgets = globalThis.sbWidgets || {};
@@ -140,7 +139,7 @@
       console.error('Error toggling linked mentions:', error);
     }
   };
-=======
+
   // Expandable snippets for linked mentions
   // @ts-ignore: on purpose
   globalThis.toggleSnippet = function(button: HTMLButtonElement) {
@@ -220,8 +219,6 @@
     childList: true,
     subtree: true
   });
->>>>>>> f98687c8
-
   await client.init();
 
   // Initial render of any existing snippets
