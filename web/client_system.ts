--- conflicted
+++ resolved
@@ -113,11 +113,7 @@
             plug.manifest,
             manifestOverrides[plug.manifest!.name],
           );
-<<<<<<< HEAD
-          console.log("New manifest", plug.manifest);
-=======
           // console.log("New manifest", plug.manifest);
->>>>>>> 60d7cc70
         }
       },
     });
