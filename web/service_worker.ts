// Side effect imports
import { initLogger } from "../lib/logger.ts";
import { ProxyRouter } from "./service_worker/proxy.ts";
import { MessageHandler } from "./service_worker/message.ts";
import type { SyncEngine } from "./service_worker/sync.ts";
<<<<<<< HEAD
import type { ServiceWorkerMessage } from "./ui_types.ts";
=======
>>>>>>> 90b070ab

// Note: the only thing cached here is SilverBullet client assets, files and databases are kept in IndexedDB
const CACHE_NAME = "{{CACHE_NAME}}";

//`location.href` minus this worker's filename will be our base URL, including any URL prefix
//(-1 is to remove the trailing '/')
const workerFilename = location.pathname.substring(
  location.pathname.lastIndexOf("/") + 1,
);
const baseURI = location.href.substring(
  0,
  location.href.length - workerFilename.length - 1,
);
const basePathName = location.pathname.substring(
  0,
  location.pathname.length - workerFilename.length - 1,
);

const precacheFiles = Object.fromEntries([
  "/",
  "/.client/client.js",
  "/.client/favicon.png",
  "/.client/iAWriterMonoS-Bold.woff2",
  "/.client/iAWriterMonoS-BoldItalic.woff2",
  "/.client/iAWriterMonoS-Italic.woff2",
  "/.client/iAWriterMonoS-Regular.woff2",
  "/.client/logo.png",
  "/.client/logo-dock.png",
  "/.client/main.css",
  "/.client/manifest.json",
].map((path) => [path, `${baseURI}${path}?v=${CACHE_NAME}`, path])); // Cache busting

self.addEventListener("install", (event: any) => {
  console.log("Installing service worker...");
  event.waitUntil(
    (async () => {
      const cache = await caches.open(CACHE_NAME);
      console.log(
        "Now pre-caching client files",
      );
      await cache.addAll(Object.values(precacheFiles));
      console.log(
        Object.keys(precacheFiles).length,
        "client files cached",
      );
      // @ts-ignore: Force the waiting service worker to become the active service worker
      await self.skipWaiting();
    })(),
  );
});

self.addEventListener("activate", (event: any) => {
  console.log("Activating new service worker!");
  event.waitUntil(
    (async () => {
      const cacheNames = await caches.keys();
      await Promise.all(
        cacheNames.map((cacheName) => {
          if (cacheName !== CACHE_NAME) {
            console.log("Removing old cache", cacheName);
            return caches.delete(cacheName);
          }
        }),
      );
      // @ts-ignore: Take control of all clients as soon as the service worker activates
      await clients.claim();
    })(),
  );
});

let proxyRouter: ProxyRouter | undefined;

new MessageHandler(
  self,
  baseURI,
  basePathName,
  (syncEngine: SyncEngine) => {
    // Ok, we're configured, let's get this thing goin'
    proxyRouter = new ProxyRouter(
      syncEngine.local,
      syncEngine,
      basePathName,
      baseURI,
      precacheFiles,
    );
    // Let's wire up some events
    proxyRouter.on({
      fileWritten: (path) => {
<<<<<<< HEAD
        console.log("File written", path, "requesting sync");
        syncEngine.syncSingleFile(path);
      },
      fileMetaRequested: (path) => {
        console.log("File meta requested", path);
        syncEngine.syncSingleFile(path);
      },
      onlineStatusChanged: (isOnline) => {
        broadcastMessage({
          type: "online-status",
          isOnline,
        });
      },
    });
    syncEngine.on({
      syncProgress: (status) => {
        broadcastMessage({
          type: "sync-status",
          status,
        });
      },
      syncConflict: (path) => {
        console.warn("Sync conflict detected:", path);
        broadcastMessage({
          type: "sync-conflict",
          path,
        });
      },
      spaceSyncComplete: (operations) => {
        console.log("Space sync complete:", operations);
        broadcastMessage({
          type: "sync-complete",
          operations,
        });
      },
    });
  },
);

function broadcastMessage(message: ServiceWorkerMessage) {
=======
        syncEngine.syncFile(path);
      },
      fileMetaRequested: (path) => {
        syncEngine.syncFile(path);
      },
    });
    syncEngine.on({
      syncConflict: (path) => {
        console.warn("Sync conflict detected:", path);
      },
      syncError: (error) => {
        console.error("Sync error detected:", error);
      },
      fileSyncComplete: (path) => {
        console.log("File sync complete:", path);
      },
    });
  },
);

function broadcastMessage(message: any) {
>>>>>>> 90b070ab
  // @ts-ignore: service worker API
  const clients: any = self.clients;
  // Find all windows attached to this service worker
  clients.matchAll({
    type: "window",
  }).then((clients: any[]) => {
    clients.forEach((client) => {
<<<<<<< HEAD
      // console.log("Sending message to client", client, message);
=======
>>>>>>> 90b070ab
      client.postMessage(message);
    });
  });
}

self.addEventListener("fetch", (event: any) => {
  if (proxyRouter) {
    proxyRouter.handleFetch(event);
  } else {
    event.respondWith(fetch(event.request));
  }
});

initLogger("[Service Worker]");<|MERGE_RESOLUTION|>--- conflicted
+++ resolved
@@ -3,10 +3,7 @@
 import { ProxyRouter } from "./service_worker/proxy.ts";
 import { MessageHandler } from "./service_worker/message.ts";
 import type { SyncEngine } from "./service_worker/sync.ts";
-<<<<<<< HEAD
 import type { ServiceWorkerMessage } from "./ui_types.ts";
-=======
->>>>>>> 90b070ab
 
 // Note: the only thing cached here is SilverBullet client assets, files and databases are kept in IndexedDB
 const CACHE_NAME = "{{CACHE_NAME}}";
@@ -95,7 +92,6 @@
     // Let's wire up some events
     proxyRouter.on({
       fileWritten: (path) => {
-<<<<<<< HEAD
         console.log("File written", path, "requesting sync");
         syncEngine.syncSingleFile(path);
       },
@@ -136,29 +132,6 @@
 );
 
 function broadcastMessage(message: ServiceWorkerMessage) {
-=======
-        syncEngine.syncFile(path);
-      },
-      fileMetaRequested: (path) => {
-        syncEngine.syncFile(path);
-      },
-    });
-    syncEngine.on({
-      syncConflict: (path) => {
-        console.warn("Sync conflict detected:", path);
-      },
-      syncError: (error) => {
-        console.error("Sync error detected:", error);
-      },
-      fileSyncComplete: (path) => {
-        console.log("File sync complete:", path);
-      },
-    });
-  },
-);
-
-function broadcastMessage(message: any) {
->>>>>>> 90b070ab
   // @ts-ignore: service worker API
   const clients: any = self.clients;
   // Find all windows attached to this service worker
@@ -166,10 +139,6 @@
     type: "window",
   }).then((clients: any[]) => {
     clients.forEach((client) => {
-<<<<<<< HEAD
-      // console.log("Sending message to client", client, message);
-=======
->>>>>>> 90b070ab
       client.postMessage(message);
     });
   });
