--- conflicted
+++ resolved
@@ -12,11 +12,8 @@
     "sync.scheduleFileSync": (_ctx, path: string): Promise<void> => {
       return editor.syncService.scheduleFileSync(path);
     },
-<<<<<<< HEAD
-=======
     "sync.scheduleSpaceSync": () => {
       return editor.syncService.scheduleSpaceSync();
     },
->>>>>>> f22b9c4a
   };
 }