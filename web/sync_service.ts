import { sleep } from "../common/async_util.ts";
import type { SpacePrimitives } from "../common/spaces/space_primitives.ts";
import {
  SpaceSync,
  SyncStatus,
  SyncStatusItem,
} from "../common/spaces/sync.ts";
import { EventHook } from "../plugos/hooks/event.ts";
import { KVStore } from "../plugos/lib/kv_store.ts";

// Keeps the current sync snapshot
const syncSnapshotKey = "syncSnapshot";

// Keeps the start time of an ongoing sync, is reset once the sync is done
const syncStartTimeKey = "syncStartTime";

// Keeps the start time of the last full sync cycle
const syncLastFullCycleKey = "syncLastFullCycle";

// Keeps the last time an activity was registered, used to detect if a sync is still alive and whether a new one should be started already
const syncLastActivityKey = "syncLastActivity";

const syncInitialFullSyncCompletedKey = "syncInitialFullSyncCompleted";

// maximum time between two activities before we consider a sync crashed
const syncMaxIdleTimeout = 1000 * 27;

// How often to sync the whole space
const spaceSyncInterval = 17 * 1000; // Every 17s or so

// Used from Client
export const pageSyncInterval = 6000;

/**
 * The SyncService primarily wraps the SpaceSync engine but also coordinates sync between
 * different browser tabs. It is using the KVStore to keep track of sync state.
 */
export class SyncService {
  spaceSync: SpaceSync;
  lastReportedSyncStatus = Date.now();

  constructor(
    readonly localSpacePrimitives: SpacePrimitives,
    readonly remoteSpace: SpacePrimitives,
    private kvStore: KVStore,
    private eventHook: EventHook,
    private isSyncCandidate: (path: string) => boolean,
  ) {
    this.spaceSync = new SpaceSync(
      this.localSpacePrimitives,
      this.remoteSpace!,
      {
        conflictResolver: this.plugAwareConflictResolver.bind(this),
        isSyncCandidate: this.isSyncCandidate,
        onSyncProgress: (status) => {
          this.registerSyncProgress(status).catch(console.error);
        },
      },
    );

    eventHook.addLocalListener(
      "editor:pageLoaded",
      (name, _prevPage, isSynced) => {
        if (!isSynced) {
          this.scheduleFileSync(`${name}.md`).catch(console.error);
        }
      },
    );

    eventHook.addLocalListener("editor:pageSaved", (name) => {
      const path = `${name}.md`;
      this.scheduleFileSync(path).catch(console.error);
    });
  }

  async isSyncing(): Promise<boolean> {
    const startTime = await this.kvStore.get(syncStartTimeKey);
    if (!startTime) {
      return false;
    }
    // Sync is running, but is it still alive?
    const lastActivity = await this.kvStore.get(syncLastActivityKey)!;
    if (Date.now() - lastActivity > syncMaxIdleTimeout) {
      // It's been too long since the last activity, let's consider this one crashed and
      // reset the sync start state
      await this.kvStore.del(syncStartTimeKey);
      console.info("Sync without activity for too long, resetting");
      return false;
    }
    return true;
  }

  hasInitialSyncCompleted(): Promise<boolean> {
    // Initial sync has happened when sync progress has been reported at least once, but the syncStartTime has been reset (which happens after sync finishes)
    return this.kvStore.has(syncInitialFullSyncCompletedKey);
  }

  async registerSyncStart(fullSync: boolean): Promise<void> {
    // Assumption: this is called after an isSyncing() check
    await this.kvStore.batchSet([
      {
        key: syncStartTimeKey,
        value: Date.now(),
      },
      {
        key: syncLastActivityKey,
        value: Date.now(),
      },
      ...fullSync // If this is a full sync cycle
        ? [{
          key: syncLastFullCycleKey,
          value: Date.now(),
        }]
        : [],
    ]);
  }

  async registerSyncProgress(status?: SyncStatus): Promise<void> {
    // Emit a sync event at most every 2s
    if (status && this.lastReportedSyncStatus < Date.now() - 2000) {
      this.eventHook.dispatchEvent("sync:progress", status);
      this.lastReportedSyncStatus = Date.now();
      await this.saveSnapshot(status.snapshot);
    }
    await this.kvStore.set(syncLastActivityKey, Date.now());
  }

  async registerSyncStop(isFullSync: boolean): Promise<void> {
    await this.registerSyncProgress();
    await this.kvStore.del(syncStartTimeKey);
    if (isFullSync) {
      await this.kvStore.set(syncInitialFullSyncCompletedKey, true);
    }
  }

  async getSnapshot(): Promise<Map<string, SyncStatusItem>> {
    const snapshot = (await this.kvStore.get(syncSnapshotKey)) || {};
    return new Map<string, SyncStatusItem>(
      Object.entries(snapshot),
    );
  }

  // Await a moment when the sync is no longer running
  async noOngoingSync(timeout: number): Promise<void> {
    // Not completely safe, could have race condition on setting the syncStartTimeKey
    const startTime = Date.now();
    while (await this.isSyncing()) {
      console.log("Waiting for ongoing sync to finish...");
      await sleep(321);
      if (Date.now() - startTime > timeout) {
        throw new Error("Timeout waiting for sync to finish");
      }
<<<<<<< HEAD
    }
  }

  filesScheduledForSync = new Set<string>();
  async scheduleFileSync(path: string): Promise<void> {
    if (this.filesScheduledForSync.has(path)) {
      // Already scheduled, no need to duplicate
      console.info(`File ${path} already scheduled for sync`);
      return;
=======
>>>>>>> f22b9c4a
    }
    this.filesScheduledForSync.add(path);
    await this.noOngoingSync(7000);
    await this.syncFile(path);
    this.filesScheduledForSync.delete(path);
  }

  filesScheduledForSync = new Set<string>();
  async scheduleFileSync(path: string): Promise<void> {
    if (this.filesScheduledForSync.has(path)) {
      // Already scheduled, no need to duplicate
      console.info(`File ${path} already scheduled for sync`);
      return;
    }
    this.filesScheduledForSync.add(path);
    await this.noOngoingSync(7000);
    await this.syncFile(path);
    this.filesScheduledForSync.delete(path);
  }

  async scheduleSpaceSync(): Promise<void> {
    await this.noOngoingSync(5000);
    await this.syncSpace();
  }

  start() {
    this.syncSpace().catch(console.error);

    setInterval(async () => {
      try {
        if (!await this.isSyncing()) {
          const lastFullCycle =
            (await this.kvStore.get(syncLastFullCycleKey)) || 0;
          if (lastFullCycle && Date.now() - lastFullCycle > spaceSyncInterval) {
            // It's been a while since the last full cycle, let's sync the whole space
            await this.syncSpace();
          }
        }
      } catch (e: any) {
        console.error(e);
      }
    }, spaceSyncInterval / 2); // check every half the sync cycle because actually running the sync takes some time therefore we don't want to wait for the full cycle
  }

  async syncSpace(): Promise<number> {
    if (await this.isSyncing()) {
      console.log("Aborting space sync: already syncing");
      return 0;
    }
    await this.registerSyncStart(true);
    let operations = 0;
    const snapshot = await this.getSnapshot();
    // console.log("Excluded from sync", excludedFromSync);
    try {
      operations = await this.spaceSync!.syncFiles(
        snapshot,
        (path) => this.isSyncCandidate(path),
      );
      await this.saveSnapshot(snapshot);
      await this.registerSyncStop(true);
      this.eventHook.dispatchEvent("sync:success", operations);
    } catch (e: any) {
      await this.saveSnapshot(snapshot);
      await this.registerSyncStop(false);
      this.eventHook.dispatchEvent("sync:error", e.message);
      console.error("Sync error", e.message);
    }
    return operations;
  }

  // Syncs a single file
  async syncFile(name: string) {
    // console.log("Checking if we can sync file", name);
    if (!this.isSyncCandidate(name)) {
      console.info("Requested sync, but not a sync candidate", name);
      return;
    }
    if (await this.isSyncing()) {
      console.log("Already syncing, aborting individual file sync for", name);
      return;
    }
    console.log("Syncing file", name);
    await this.registerSyncStart(false);
    const snapshot = await this.getSnapshot();
    try {
      let localHash: number | undefined;
      let remoteHash: number | undefined;
      try {
        const localMeta = await this.localSpacePrimitives.getFileMeta(name);
        if (localMeta.noSync) {
          console.info(
            "File marked as no sync, skipping sync in this cycle",
            name,
          );
          await this.registerSyncStop(false);
          // Jumping out, not saving snapshot nor triggering a sync event, because we did nothing
          return;
        }
        localHash = localMeta.lastModified;
      } catch {
        // Not present
      }
      try {
        remoteHash = (await this.remoteSpace!.getFileMeta(name)).lastModified;
<<<<<<< HEAD
=======
        if (!remoteHash) {
          console.info(
            "Not syncing file, because remote didn't send X-Last-Modified header",
          );
          // This happens when the remote isn't a real SilverBullet server, specifically: it's not sending
          // a X-Last-Modified header. In this case we'll just assume that the file is up to date.
          await this.registerSyncStop(false);
          // Jumping out, not saving snapshot nor triggering a sync event, because we did nothing
          return;
        }
>>>>>>> f22b9c4a
      } catch (e: any) {
        if (e.message === "Not found") {
          // File doesn't exist remotely, that's ok
        } else {
          throw e;
        }
      }

      await this.spaceSync.syncFile(snapshot, name, localHash, remoteHash);
      this.eventHook.dispatchEvent("sync:success").catch(console.error);
      // console.log("File successfully synced", name);
    } catch (e: any) {
      this.eventHook.dispatchEvent("sync:error", e.message).catch(
        console.error,
      );
      console.error("Sync error", e);
    }
    await this.saveSnapshot(snapshot);
    await this.registerSyncStop(false);
<<<<<<< HEAD
    // console.log("And done with file sync for", name);
=======
>>>>>>> f22b9c4a
  }

  async saveSnapshot(snapshot: Map<string, SyncStatusItem>) {
    await this.kvStore.set(syncSnapshotKey, Object.fromEntries(snapshot));
  }

  public async plugAwareConflictResolver(
    name: string,
    snapshot: Map<string, SyncStatusItem>,
    primary: SpacePrimitives,
    secondary: SpacePrimitives,
  ): Promise<number> {
    if (!name.startsWith("_plug/")) {
      const operations = await SpaceSync.primaryConflictResolver(
        name,
        snapshot,
        primary,
        secondary,
      );

      if (operations > 0) {
        // Something happened -> conflict copy generated, let's report it
        await this.eventHook.dispatchEvent("sync:conflict", name);
      }

      return operations;
    }
    console.log(
      "[sync]",
      "Conflict in plug",
      name,
      "will pick the version from secondary and be done with it.",
    );
    // Read file from secondary
    const { data, meta } = await secondary.readFile(
      name,
    );
    // Write file to primary
    const newMeta = await primary.writeFile(
      name,
      data,
      false,
      meta,
    );
    // Update snapshot
    snapshot.set(name, [
      newMeta.lastModified,
      meta.lastModified,
    ]);

    return 1;
  }
}<|MERGE_RESOLUTION|>--- conflicted
+++ resolved
@@ -150,23 +150,7 @@
       if (Date.now() - startTime > timeout) {
         throw new Error("Timeout waiting for sync to finish");
       }
-<<<<<<< HEAD
-    }
-  }
-
-  filesScheduledForSync = new Set<string>();
-  async scheduleFileSync(path: string): Promise<void> {
-    if (this.filesScheduledForSync.has(path)) {
-      // Already scheduled, no need to duplicate
-      console.info(`File ${path} already scheduled for sync`);
-      return;
-=======
->>>>>>> f22b9c4a
-    }
-    this.filesScheduledForSync.add(path);
-    await this.noOngoingSync(7000);
-    await this.syncFile(path);
-    this.filesScheduledForSync.delete(path);
+    }
   }
 
   filesScheduledForSync = new Set<string>();
@@ -266,8 +250,8 @@
       }
       try {
         remoteHash = (await this.remoteSpace!.getFileMeta(name)).lastModified;
-<<<<<<< HEAD
-=======
+        // HEAD
+        //
         if (!remoteHash) {
           console.info(
             "Not syncing file, because remote didn't send X-Last-Modified header",
@@ -278,7 +262,7 @@
           // Jumping out, not saving snapshot nor triggering a sync event, because we did nothing
           return;
         }
->>>>>>> f22b9c4a
+        //main
       } catch (e: any) {
         if (e.message === "Not found") {
           // File doesn't exist remotely, that's ok
@@ -298,10 +282,10 @@
     }
     await this.saveSnapshot(snapshot);
     await this.registerSyncStop(false);
-<<<<<<< HEAD
+    // HEAD
     // console.log("And done with file sync for", name);
-=======
->>>>>>> f22b9c4a
+    //
+    //main
   }
 
   async saveSnapshot(snapshot: Map<string, SyncStatusItem>) {
