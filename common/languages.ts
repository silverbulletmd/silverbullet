import { LRLanguage } from "@codemirror/language";
import { yaml as yamlLanguage } from "@codemirror/legacy-modes/mode/yaml?external=@codemirror/language&target=es2022";
import {
  pgSQL as postgresqlLanguage,
  standardSQL as sqlLanguage,
} from "@codemirror/legacy-modes/mode/sql?external=@codemirror/language&target=es2022";
import { rust as rustLanguage } from "@codemirror/legacy-modes/mode/rust?external=@codemirror/language&target=es2022";
import { python as pythonLanguage } from "@codemirror/legacy-modes/mode/python?external=@codemirror/language&target=es2022";
import { protobuf as protobufLanguage } from "@codemirror/legacy-modes/mode/protobuf?external=@codemirror/language&target=es2022";
import { shell as shellLanguage } from "@codemirror/legacy-modes/mode/shell?external=@codemirror/language&target=es2022";
import { toml as tomlLanguage } from "@codemirror/legacy-modes/mode/toml?external=@codemirror/language&target=es2022";
import { xml as xmlLanguage } from "@codemirror/legacy-modes/mode/xml?external=@codemirror/language&target=es2022";
import { json as jsonLanguage } from "@codemirror/legacy-modes/mode/javascript?external=@codemirror/language&target=es2022";
import { htmlLanguage } from "@codemirror/lang-html";
import { go as goLanguage } from "@codemirror/legacy-modes/mode/go?external=@codemirror/language&target=es2022";
import { diff as diffLanguage } from "@codemirror/legacy-modes/mode/diff?external=@codemirror/language&target=es2022";
import { powerShell as powerShellLanguage } from "@codemirror/legacy-modes/mode/powershell?external=@codemirror/language&target=es2022";
import { perl as perlLanguage } from "@codemirror/legacy-modes/mode/perl?external=@codemirror/language&target=es2022";
import { tcl as tclLanguage } from "@codemirror/legacy-modes/mode/tcl?external=@codemirror/language&target=es2022";
import { verilog as verilogLanguage } from "@codemirror/legacy-modes/mode/verilog?external=@codemirror/language&target=es2022";
import { vhdl as vhdlLanguage } from "@codemirror/legacy-modes/mode/vhdl?external=@codemirror/language&target=es2022";
import { dockerFile as dockerfileLanguage } from "@codemirror/legacy-modes/mode/dockerfile?external=@codemirror/language&target=es2022";
import { cmake as cmakeLanguage } from "@codemirror/legacy-modes/mode/cmake?external=@codemirror/language&target=es2022";
import {
  c as cLanguage,
  cpp as cppLanguage,
  csharp as csharpLanguage,
  dart as dartLanguage,
  java as javaLanguage,
  kotlin as kotlinLanguage,
  objectiveC as objectiveCLanguage,
  objectiveCpp as objectiveCppLanguage,
  scala as scalaLanguage,
} from "@codemirror/legacy-modes/mode/clike?external=@codemirror/language&target=es2022";
import { Language, StreamLanguage } from "@codemirror/language";
import {
<<<<<<< HEAD
  javascriptLanguage,
  typescriptLanguage,
} from "@codemirror/lang-javascript";
=======
  cLanguage,
  cmakeLanguage,
  cppLanguage,
  csharpLanguage,
  cssLanguage,
  dartLanguage,
  diffLanguage,
  dockerfileLanguage,
  goLanguage,
  htmlLanguage,
  javaLanguage,
  javascriptLanguage,
  jsonLanguage,
  kotlinLanguage,
  Language,
  objectiveCLanguage,
  objectiveCppLanguage,
  perlLanguage,
  postgresqlLanguage,
  powerShellLanguage,
  protobufLanguage,
  pythonLanguage,
  rustLanguage,
  scalaLanguage,
  shellLanguage,
  sqlLanguage,
  StreamLanguage,
  tclLanguage,
  tomlLanguage,
  typescriptLanguage,
  verilogLanguage,
  vhdlLanguage,
  xmlLanguage,
  yamlLanguage,
} from "./deps.ts";
>>>>>>> 22b0f132
import {
  extendedMarkdownLanguage,
  highlightingExpressionParser,
  highlightingQueryParser,
} from "./markdown_parser/parser.ts";

export const builtinLanguages: Record<string, Language> = {
  "meta": StreamLanguage.define(yamlLanguage),
  "yaml": StreamLanguage.define(yamlLanguage),
  "include": StreamLanguage.define(yamlLanguage),
  "embed": StreamLanguage.define(yamlLanguage),
  "data": StreamLanguage.define(yamlLanguage),
  "toc": StreamLanguage.define(yamlLanguage),
  "javascript": javascriptLanguage,
  "space-script": javascriptLanguage,
  "js": javascriptLanguage,
  "typescript": typescriptLanguage,
  "ts": typescriptLanguage,
  "sql": StreamLanguage.define(sqlLanguage),
  "postgresql": StreamLanguage.define(postgresqlLanguage),
  "pgsql": StreamLanguage.define(postgresqlLanguage),
  "postgres": StreamLanguage.define(postgresqlLanguage),
  "rust": StreamLanguage.define(rustLanguage),
  "rs": StreamLanguage.define(rustLanguage),
  "css": StreamLanguage.define(cssLanguage),
  "space-style": StreamLanguage.define(cssLanguage),
  "html": htmlLanguage,
  "python": StreamLanguage.define(pythonLanguage),
  "py": StreamLanguage.define(pythonLanguage),
  "protobuf": StreamLanguage.define(protobufLanguage),
  "proto": StreamLanguage.define(protobufLanguage),
  "shell": StreamLanguage.define(shellLanguage),
  "sh": StreamLanguage.define(shellLanguage),
  "bash": StreamLanguage.define(shellLanguage),
  "zsh": StreamLanguage.define(shellLanguage),
  "fish": StreamLanguage.define(shellLanguage),
  "swift": StreamLanguage.define(rustLanguage),
  "toml": StreamLanguage.define(tomlLanguage),
  "json": StreamLanguage.define(jsonLanguage),
  "xml": StreamLanguage.define(xmlLanguage),
  "c": StreamLanguage.define(cLanguage),
  "cpp": StreamLanguage.define(cppLanguage),
  "c++": StreamLanguage.define(cppLanguage),
  "cxx": StreamLanguage.define(cppLanguage),
  "java": StreamLanguage.define(javaLanguage),
  "csharp": StreamLanguage.define(csharpLanguage),
  "cs": StreamLanguage.define(csharpLanguage),
  "c#": StreamLanguage.define(csharpLanguage),
  "scala": StreamLanguage.define(scalaLanguage),
  "kotlin": StreamLanguage.define(kotlinLanguage),
  "objc": StreamLanguage.define(objectiveCLanguage),
  "objective-c": StreamLanguage.define(objectiveCLanguage),
  "objectivec": StreamLanguage.define(objectiveCLanguage),
  "objcpp": StreamLanguage.define(objectiveCppLanguage),
  "objective-cpp": StreamLanguage.define(objectiveCppLanguage),
  "objectivecpp": StreamLanguage.define(objectiveCppLanguage),
  "objective-c++": StreamLanguage.define(objectiveCppLanguage),
  "objectivec++": StreamLanguage.define(objectiveCppLanguage),
  "dart": StreamLanguage.define(dartLanguage),
  "go": StreamLanguage.define(goLanguage),
  "golang": StreamLanguage.define(goLanguage),
  "diff": StreamLanguage.define(diffLanguage),
  "powershell": StreamLanguage.define(powerShellLanguage),
  "perl": StreamLanguage.define(perlLanguage),
  "tcl": StreamLanguage.define(tclLanguage),
  "verilog": StreamLanguage.define(verilogLanguage),
  "vhdl": StreamLanguage.define(vhdlLanguage),
  "dockerfile": StreamLanguage.define(dockerfileLanguage),
  "cmake": StreamLanguage.define(cmakeLanguage),
  "query": LRLanguage.define({
    name: "query",
    parser: highlightingQueryParser,
  }),
  "template": extendedMarkdownLanguage,
  "expression": LRLanguage.define({
    name: "expression",
    parser: highlightingExpressionParser,
  }),
};

export function languageFor(name: string): Language | null {
  if (builtinLanguages[name]) {
    return builtinLanguages[name];
  }
  if (name.startsWith("#")) {
    return StreamLanguage.define(yamlLanguage);
  }
  return null;
}<|MERGE_RESOLUTION|>--- conflicted
+++ resolved
@@ -34,52 +34,15 @@
 } from "@codemirror/legacy-modes/mode/clike?external=@codemirror/language&target=es2022";
 import { Language, StreamLanguage } from "@codemirror/language";
 import {
-<<<<<<< HEAD
   javascriptLanguage,
   typescriptLanguage,
 } from "@codemirror/lang-javascript";
-=======
-  cLanguage,
-  cmakeLanguage,
-  cppLanguage,
-  csharpLanguage,
-  cssLanguage,
-  dartLanguage,
-  diffLanguage,
-  dockerfileLanguage,
-  goLanguage,
-  htmlLanguage,
-  javaLanguage,
-  javascriptLanguage,
-  jsonLanguage,
-  kotlinLanguage,
-  Language,
-  objectiveCLanguage,
-  objectiveCppLanguage,
-  perlLanguage,
-  postgresqlLanguage,
-  powerShellLanguage,
-  protobufLanguage,
-  pythonLanguage,
-  rustLanguage,
-  scalaLanguage,
-  shellLanguage,
-  sqlLanguage,
-  StreamLanguage,
-  tclLanguage,
-  tomlLanguage,
-  typescriptLanguage,
-  verilogLanguage,
-  vhdlLanguage,
-  xmlLanguage,
-  yamlLanguage,
-} from "./deps.ts";
->>>>>>> 22b0f132
 import {
   extendedMarkdownLanguage,
   highlightingExpressionParser,
   highlightingQueryParser,
 } from "./markdown_parser/parser.ts";
+import { cssLanguage } from "@codemirror/lang-css";
 
 export const builtinLanguages: Record<string, Language> = {
   "meta": StreamLanguage.define(yamlLanguage),
@@ -99,8 +62,8 @@
   "postgres": StreamLanguage.define(postgresqlLanguage),
   "rust": StreamLanguage.define(rustLanguage),
   "rs": StreamLanguage.define(rustLanguage),
-  "css": StreamLanguage.define(cssLanguage),
-  "space-style": StreamLanguage.define(cssLanguage),
+  "css": cssLanguage,
+  "space-style": cssLanguage,
   "html": htmlLanguage,
   "python": StreamLanguage.define(pythonLanguage),
   "py": StreamLanguage.define(pythonLanguage),
