The server API is relatively small. The client primarily communicates with the server for file “CRUD” (Create, Read, Update, Delete) style operations.

<<<<<<< HEAD
All API requests from the client will always have the `X-Sync-Mode` header set to `true`. The server may use this fact to distinguish between requests coming from the client and regular e.g. `GET` requests from the browser (through navigation) and redirect appropriately (for instance to the UI URL associated with a specific `.md` file).
=======
All API requests from the client will always set the `X-Sync-Mode` request header set to `true`. The server may use this fact to distinguish between requests coming from the client and regular e.g. `GET` requests from the browser (through navigation) and redirect appropriately (for instance to the UI URL associated with a specific `.md` file).
>>>>>>> f22b9c4a

The API:

* `GET /index.json` will return a full listing of all files in your space including metadata like when the file was last modified, as well as permissions. This is primarily used for sync purposes with the client.
* `GET /*.*`: _Reads_ and returns the content of the file at the given path. This means that if you `GET /index.md` you will receive the content of your `index` page. If the the optional `X-Get-Meta` _request header_ is set, the server does not _need to_ return the body of the file (but it can). The `GET` _response_ will have a few additional SB-specific headers:
<<<<<<< HEAD
  * `X-Last-Modified` as a UNIX timestamp in ms (as coming from `Data.now()`)
  * `X-Permission`: either `rw` or `ro` which will change whether the editor opens in read-only or regular mode.
=======
  * (optional) `X-Last-Modified` the last modified time of the file as a UNIX timestamp in ms since the epoch (as coming from `Data.now()`). This timestamp _has_ to match the `lastModified` listed for this file in `/index.json` otherwise syncing issues may occur. When this header is missing, frequent polling-based sync will be disabled for this file.
  * (optional) `X-Permission`: either `rw` or `ro` which will change whether the editor opens in read-only or edit mode. When missing, `ro` is assumed.
>>>>>>> f22b9c4a
  * (optional) `X-Content-Length`: which will be the same as `Content-Length` except if the request was sent with a `X-Get-Meta` header and the body is not returned (then `Content-Length` will be `0` and `X-Content-Length` will be the size of the file)
* `PUT /*.*`: The same as `GET` except that it takes the body of the request and _writes_ it to a file.
* `DELETE /*.*`: Again the same, except this will _delete_ the given file.
* `GET /.client/*`: Retrieve files implementing the client
* `GET /*` and `GET /`: Anything else (any path without a file extension) will serve the SilverBullet UI HTML.<|MERGE_RESOLUTION|>--- conflicted
+++ resolved
@@ -1,22 +1,13 @@
 The server API is relatively small. The client primarily communicates with the server for file “CRUD” (Create, Read, Update, Delete) style operations.
 
-<<<<<<< HEAD
-All API requests from the client will always have the `X-Sync-Mode` header set to `true`. The server may use this fact to distinguish between requests coming from the client and regular e.g. `GET` requests from the browser (through navigation) and redirect appropriately (for instance to the UI URL associated with a specific `.md` file).
-=======
 All API requests from the client will always set the `X-Sync-Mode` request header set to `true`. The server may use this fact to distinguish between requests coming from the client and regular e.g. `GET` requests from the browser (through navigation) and redirect appropriately (for instance to the UI URL associated with a specific `.md` file).
->>>>>>> f22b9c4a
 
 The API:
 
 * `GET /index.json` will return a full listing of all files in your space including metadata like when the file was last modified, as well as permissions. This is primarily used for sync purposes with the client.
 * `GET /*.*`: _Reads_ and returns the content of the file at the given path. This means that if you `GET /index.md` you will receive the content of your `index` page. If the the optional `X-Get-Meta` _request header_ is set, the server does not _need to_ return the body of the file (but it can). The `GET` _response_ will have a few additional SB-specific headers:
-<<<<<<< HEAD
-  * `X-Last-Modified` as a UNIX timestamp in ms (as coming from `Data.now()`)
-  * `X-Permission`: either `rw` or `ro` which will change whether the editor opens in read-only or regular mode.
-=======
   * (optional) `X-Last-Modified` the last modified time of the file as a UNIX timestamp in ms since the epoch (as coming from `Data.now()`). This timestamp _has_ to match the `lastModified` listed for this file in `/index.json` otherwise syncing issues may occur. When this header is missing, frequent polling-based sync will be disabled for this file.
   * (optional) `X-Permission`: either `rw` or `ro` which will change whether the editor opens in read-only or edit mode. When missing, `ro` is assumed.
->>>>>>> f22b9c4a
   * (optional) `X-Content-Length`: which will be the same as `Content-Length` except if the request was sent with a `X-Get-Meta` header and the body is not returned (then `Content-Length` will be `0` and `X-Content-Length` will be the size of the file)
 * `PUT /*.*`: The same as `GET` except that it takes the body of the request and _writes_ it to a file.
 * `DELETE /*.*`: Again the same, except this will _delete_ the given file.
