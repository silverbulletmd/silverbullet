An attempt at documenting the changes/new features introduced in each
release.

---

## Next

* Replaced the `--password` flag with `--user` taking a basic auth combination of username and password, e.g. `--user pete:1234`. Authentication now uses standard basic auth. This should fix attachments not working with password-protected setups.
* Added support for ~~strikethrough~~ syntax.

---

## 0.2.2

* New page link aliasing syntax (Obsidian compatible) is here: `[[page link|alias]]` e.g. [[CHANGELOG|this is a link to this changelog]]. Also supported for command links: `{[Plugs: Add|add a plug]}`
* Less "floppy" behavior when clicking links (regular, wiki and command): just navigates there right away. Note: use `Alt-click` to move the cursor inside of a link.
* Page references to non-existing pages are now highlighted in a (red-ish) color
* Added `invokeFunction` `silverbullet` CLI sub-command to run arbitrary plug functions from the CLI.
* Restyled #tags
* When tasks are indexed, the hashtag is now no longer removed from the task text

---

## 0.2.1

* New `Plugs: Add` command to quickly add a new plug (will create a `PLUGS` page if you don't have one yet).
* **Paste without formatting**: holding `Shift` while pasting will disable "rich text paste."
* **New core plug:** [[🔌 Share]] for sharing your pages with the outside work (such as collab, see below).
* **New plug:** [[🔌 Collab]] for real-time collaboration on your pages.

---

## 0.2.0
* The editor is now in "live preview" mode where a lot of markdown is hidden unless the cursor is present. This will take some getting used to, but results in a much more distraction free look.
* Clicking on the page name in the top bar now allows you to quickly rename pages, hit enter to apply the change.
* The previous behavior of opening the page switcher, has now moved to its own action button (the folder one)
* Page reference completion now orders results by last modified date (newer matches appear closer to the top)
* Changes to some slash commands:
  * `/task` now is smarter and attempts to turn your current line into a task
  * `/h1` through `/h4` will turn the current line into a header
* **Breaking change:** task and item tags are [now indexed without the prefixing `#`](https://github.com/silverbulletmd/silverbullet/issues/124), this means that any queries, such as `#query task where tags = "#mytag"` need to be rewritten to `#query task where tags = "mytag"`. This will go into effect after a space reindex.
---

## 0.1.5

* Rich text paste: paste content from web pages, google docs, including tables and SB will make a best effort to convert it to Markdown. Implemented using [turndown](https://github.com/mixmark-io/turndown). Probably can use some tweaking, but it's something.

---

## 0.1.4

<<<<<<< HEAD
* Breaking change (for those who used it): the named anchor syntax has changed from `@anchorname` to `$anchorname`. This is to avoid conflicts with potentialy future use of `@` for other purposes (like mentioning people). Linking to an anchor still uses the `[[page@anchorname]]` syntax. So, you create an anchor $likethis you can then reference it [[@likethis]]. 
=======
* Breaking change (for those who used it): the named anchor syntax has changed from `@anchorname` to `$anchorname`. This is to avoid conflicts with potential future use of `@` for other purposes (like mentioning people). Linking to an anchor still uses the `[[page@anchorname]]` syntax. So, you create an anchor $likethis you can then reference it [[@likethis]].
>>>>>>> acec4404
* The `query` plug has been renamed to `directive` (because it supports many other features now) and significantly refactored. New docs: [[🔌 Directive]]
  * New directive `#eval` see [[🔌 Directive@eval]]
* New PlugOS feature: redirecting function calls. Instead of specifying a `path` for a function, you can now specify `redirect` pointing to another function name, either in the same plug using the `plugName.functionName` syntax.
* `Cmd-click` or `Ctrl-click` now opens page references in a new window. You can `Alt-click` to put your cursor at the target without navigation.
* New {[Open Weekly Note]} command (weeks start on Sunday by default, to allow for planning, but you can change this to Monday by setting the `weeklyNoteMonday` to `true` in [[Settings]]). Like for {[Open Daily Note]} you can create a template in `template/page/Weekly Note`.
* The `Create page` option when navigating pages now always appears as the _second_ option. Let me know how you like it.
* New `Preview` using a custom markdown renderer offering a lot of extra flexibility (and a much smaller file size). New thing it does:
  * Render front matter in a table
  * Makes {[Command buttons]} clickable
  * Makes todo tasks toggleable
* Integrated the `silverbullet-publish` plug into core (to be better documented later).

---

## 0.1.3

* Silver Bullet now runs on Windows!
* Frontmatter support! You can now use front matter in your markdown, to do this
  start your page with `---` and end it with `---`. This will now be the
  preferred way to define page metadata (although the old way will still work).
  The old `/meta` slash command has now been replaced with `/front-matter`.
* Tags are now indexed as page meta without the prefixing `#` character, the
  reason is to make this compatible with Obsidian. You can now attach tags to
  your page either by just using a `#tag` at the top level of your page, or by
  adding a `tags` attribute to your front matter.
* {[Search Space]} works again. You may have to {[Space: Reindex]} to get
  results. Search results now also show a snippet of the page, with the phrase
  highlighted.
* Faster page indexing.
* `silverbullet` now has sub-commands. It defaults to just running the server
  (when passed a path to a directory), but you can also run
  `silverbullet --help` to see the available commands. Commands currently
  available:
  * `silverbullet upgrade` to perform a self-upgrade
  * `silverbullet fix` to attempt to solve any issues with your space (deletes
    your `_plug` directory and `data.db` file)
  * `silverbullet plug:compile` replaces the old `plugos-bundle` command.
  * `silverbullet version` prints the current version

---

## 0.1.2

* Breaking plugs API change: `readPage`, `readAttachment`, `readFile` now return
  the read data object directly, without it being wrapped with a text object.
* A whole bunch of deprecated syscalls has been removed

---

## 0.1.0 First Deno release

* The entire repo has been migrated to [Deno](https://deno.land)
* This may temporarily break some things.
* If somehow you’re experiencing trouble, try the following:
  * Delete all files under `_plug` in your pages folder, e.g. with
    `rm -rf pages/_plug`.
  * Delete your `data.db`
* Changes:
  * `PLUGS` is no longer required
  * `PLUGS` no longer supports `builtin:` plug URLs, all builtins are
    automatically loaded and no longer should be listed.
* Plugs no longer should be built with node and npm, PRs will be issued to all
  existing plugs later to help with this transition.
* Know breakages:
  * Full-text search is not yet implemented (the SQLite used does not support it
    right now)
  * GitHub auth has not been ported (yet)
* Technical changes:
  * Server runs on Deno (and Oak instead of Express)
  * Client is now built with ESBuild
  * React has been replaced with Preact
  * Package management in Deno works based on http imports, so npm is no longer
    used.

---

## 0.0.35

* Big refactor of the internal Space API unifying attachment and page handling.
  This shouldn't affect (most) existing code and plugs (except some more exotic
  areas), but if stuff breaks, please report it.
* Technical change: Upgrades are now detected on the server side, and plugs
  re-loaded and pages indexed upon every upgrade.
* Various bug fixes (e.g. using HTML tags on a page before completely broke
  syntax highlighting)
* Exposed `fulltext.*` syscalls on the client

---

## 0.0.34

* Change to attachment handling: the `attachment/` prefix for links and images
  is no longer used, if you already had links to attachments in your notes, you
  will need to remove the `attachment/` prefix manually. Sorry about that.
* Improved styling for completion (especially slash commands)
* Completion for commands using the (undocumented) `{[Command Syntax]}` — yep,
  that exists.

---

## 0.0.33

* **Attachments**: you can now copy & paste, or drag & drop files (images, PDF,
  whatever you like) into a page and it will be uploaded and appropriately
  linked from your page. Attachment size is currently limited to 100mb. Changed full-text search page prefix from `@search/` to `🔍` for the {[Search
  Space]} command.
* `page`, `plug` and `attachment` are now _reserved page names_, you cannot name
  your pages these (you will get an error when explicitly navigating to them).

---

## 0.0.32

* **Inline image previews**: use the standard
  `![alt text](https://url.com/image.jpg)` notation and a preview of the image
  will appear automatically. Example:
  ![Inline image preview](https://user-images.githubusercontent.com/812886/186218876-6d8a4a71-af8b-4e9e-83eb-4ac89607a6b4.png)
* **Dark mode**. Toggle between the dark and light mode using a new button,
  top-right.
  ![Dark mode screenshot](https://user-images.githubusercontent.com/6335792/187000151-ba06ce55-ad27-494b-bfe9-6b19ef62145b.png)
* **Named anchors** and references, create an anchor with the new @anchor
  notation (anywhere on a page), then reference it locally via [[@anchor]] or
  cross page via [[CHANGELOG@anchor]].

---

## 0.0.31

* Update to the query language: the `render` clause now uses page reference
  syntax `[[page]]`. For example `render [[template/task]]` rather than
  `render "template/task"`. The old syntax still works, but is deprecated,
  completion for the old syntax has been removed.
* Updates to templates:
  * For the `Template: Instantiate Page` command, the page meta value `$name` is
    now used to configure the page name (was `name` before). Also if `$name` is
    the only page meta defined, it will remove the page meta entirely when
    instantiating.
  * You can now configure a daily note prefix with `dailyNotePrefix` in
    `SETTINGS` and create a template for your daily note under
    `template/page/Daily Note` (configurable via the `dailyNoteTemplate`
    setting).
  * You can now set a quick note prefix with `quickNotePrefix` in `SETTINGS`.
* Directives (e.g. `#query`, `#import`, `#use`) changes:
  * Renamed `#template` directive to `#use-verbose`
  * New `#use` directive will clean all the embedded queries and templates in
    its scope
  * All directives now use the page reference syntax `[[page name]]` instead of
    `"page name"`, this includes `#use` and `#use-verbose` as well as `#import`.
  * The `link` query provider now also returns the `pos` of a link (in addition
    to the `page`)
  * New `$disableDirectives` page metadata attribute can be used to disable
    directives processing in a page (useful for templates)
* Added a new `/hr` slash command to insert a horizontal rule (`---`) useful for
  mobile devices (where these are harder to type)

---

## 0.0.30

* Slash commands now only trigger after a non-word character to avoid "false
  positives" like "hello/world".
* Page auto complete now works with slashes in the name.
* Having a `SETTINGS` page is now mandatory. One is auto generated if none is
  present.
* Added an `indexPage` setting to set the index page for the space (which by
  default is `index`). When navigating to this page, the page name will
  "disappear" from the URL. That is, the index URL will simply be
  `http://localhost:3000/`.
  * This feature is now used in `website` and set to `Silver Bullet` there. To
    also make the title look nicer when visiting https://silverbullet.md

---

## 0.0.29

* Added the `Link: Unfurl` command, which is scoped to only work (and be
  visible) when used on “naked URLs”, that is: URLs not embedded in a link or
  other place, such as this one: https://silverbullet.md
  * Plugs can implement their own unfurlers by responding to the
    `unfurl:options` event (see the
    [Twitter plug](https://github.com/silverbulletmd/silverbullet-twitter) for
    an example).
  * Core implements only one unfurl option: “Extract title” which pulls the
    `<title>` tag from the linked URL and replaces it with a `[bla](URL)` style
    link.
* Removed status bar: to further simplify the SB UI. You can still pull up the
  same stat on demand with the `Stats: Show` command.
* The page switcher is now maintaining its ordering based on, in order:
  1. Last opened pages (in current session)
  2. Last modified date (on disk)
  3. Everything else
  4. The currently open page (at the bottom)
* Filter boxes (used for the page switching and command palette among other
  things) now also support PgUp, PgDown, Home and End and have some visual
  glitches fixed as well.
* Reverted exposing an empty `window` object to sandboxes running in workers and
  node.js (introduced in 0.0.28)
* Renamed Markdown-preview related commands to something more consistentnt<|MERGE_RESOLUTION|>--- conflicted
+++ resolved
@@ -49,11 +49,7 @@
 
 ## 0.1.4
 
-<<<<<<< HEAD
-* Breaking change (for those who used it): the named anchor syntax has changed from `@anchorname` to `$anchorname`. This is to avoid conflicts with potentialy future use of `@` for other purposes (like mentioning people). Linking to an anchor still uses the `[[page@anchorname]]` syntax. So, you create an anchor $likethis you can then reference it [[@likethis]]. 
-=======
 * Breaking change (for those who used it): the named anchor syntax has changed from `@anchorname` to `$anchorname`. This is to avoid conflicts with potential future use of `@` for other purposes (like mentioning people). Linking to an anchor still uses the `[[page@anchorname]]` syntax. So, you create an anchor $likethis you can then reference it [[@likethis]].
->>>>>>> acec4404
 * The `query` plug has been renamed to `directive` (because it supports many other features now) and significantly refactored. New docs: [[🔌 Directive]]
   * New directive `#eval` see [[🔌 Directive@eval]]
 * New PlugOS feature: redirecting function calls. Instead of specifying a `path` for a function, you can now specify `redirect` pointing to another function name, either in the same plug using the `plugName.functionName` syntax.
