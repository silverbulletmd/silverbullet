An attempt at documenting the changes/new features introduced in each
release.

---

## Next
* Sync improvements:
  * Now syncing the currently open page every 5s with the server
  * Now more instantly syncing indirectly updated pages, e.g. when checking off tasks in a query
<<<<<<< HEAD
* New `/page-template` slash command to apply (insert) a page [[🔌 Core/Templates|template]] at the current location
=======
  * Less aggressive "you're offline" signaling (now only showing yellow bar after 2 failed sync attempts)
* New `/page-template` slash command to apply (insert) a page [[🔌 Core/Templates|template]] at the current location
* When the PWA starts, it will now send you back to the last opened page instead of the index page (you may have to reinstall the PWA for this change to take effect).
* [[Markdown/Syntax Highlighting]] for HTML
* [[Frontmatter]] attributes starting with `$` are now indexed again
* Various heavy-weight commands (such as {[Space: Reindex]} and {[Directives: Update Entire Space]}) now use an internal message queue, allowing to continue the processing even when interrupted or crashing.
* Various internal refactorings
>>>>>>> f22b9c4a

---

## 0.3.9
* [[Metadata]] both in [[Frontmatter]] and [[Attributes]] names are now indexed (scoped to whether they apply to pages, items or tasks) and code completed, e.g in front matter, attribute syntax and queries.
* When pressing `Shift-Enter` rather than regular `Enter` in the page navigator, the input is now used literally to create a new page with that name. For example, typing in “my page” and hitting `Shift-Enter` will always create a page with that name (rather than defaulting to the best match, which is what `Enter` would navigate to).
* Fixes an issue where the focus would be taken away from a modal if the page needed to be reloaded in the background.
* Command to update directives across the entire space (not just the current page): {[Directives: Update Entire Space]}
* Ability to run plug functions from the CLI with `silverbullet plug:run`. For instance, to update all directives in an entire space, run:
  ```bash
  silverbullet plug:run /space-path directive.updateDirectivesInSpace
  ```

---

## 0.3.7
* **Important bug fix:** under specific circumstances an initial sync (of a new device) could result in the initial page (when opening SB) being deleted. Not good. Please upgrade to this version ASAP. And continue making backups of your space.
* New {[Refactor: Batch Rename Page Prefix]} command to rename a page prefix to something else, can be used to achieve the effect of renaming a folder (e.g. from `topics/` to `my topics/`) while updating all links properly.
* Update to [[Attributes]] syntax
* Fix: Renaming a template page now also updates references to it (e.g. in `render` clauses)
* Scroll position is now retained when switching between pages
* Various other fixes

---

## 0.3.6
* [Mobile view improvements](https://github.com/silverbulletmd/silverbullet/pull/452) for tables and directives (vertical spacing) by [vuau](https://github.com/vuau)
* Internal work on [color theming](https://github.com/silverbulletmd/silverbullet/pull/455) by [TheLD6978](https://github.com/TheLD6978)
* Re-implemented fuzzy search in the page picker, command palette etc. with [Fuse.js](https://www.fusejs.io/) — let’s see if people like this better.
* Backlinks (as queried via the `link` data source) now contains richer data, namely `inDirective` (if the link appears in the context of a directive) and `alias` (if the backlink has an alias name). This also fixes not updating page references inside directives. This introduced a backwards incompatible data. To update your indexes, please run {[Space: Reindex]} on your clients (once).
* Initial work on [[Attributes]] (inline [[Metadata]]) such as this [importance:: high]
* Added {[Debug: Reset Client]} command that flushes the local databases and caches (and service worker) for debugging purposes.
* Added {[Editor: Center Cursor]} command.
* New template helper `replaceRegexp`, see [[🔌 Core/Templates@vars]]
* **Bug fix**: Renaming of pages now works again on iOS
* Big internal code refactor

---

## 0.3.5
* **Removal of all real-time collaboration features**: this was causing too many edge cases, and complicated the code too much. To simplify the product as well as the code, we completely removed all real-time collaboration features for now. We may introduce this at some point in the future when the demand and focus is there.
* **Change of APIs**: This is mostly internal, but will likely have effects on the first load after the upgrade: you may see errors or a message around “the path has changed”, or your page may not properly load. Don’t freak out, just reload once or twice and all should resync and be fine. There’s a beginning of documenting the server [[API]] now.
* Better [[Authelia]] support
* When drag & dropping (or copy & pasting) a file onto a page now, the location will default to the same folder the page is in.
* Various bug fixes

---

## 0.3.4

* **Breaking change (for some templates):** Template in various places allowed you to use `{{variables}}` and various handlebars functions. There also used to be a magic `{{page}}` variable that you could use in various places, but not everywhere. This has now been unified. And the magical `{{page}}` now has been replaced with the global `@page` which does not just expose the page’s name, but any page meta data. More information here: [[🔌 Core/Templates@vars]]. You will now get completion for built-in handlebars helpers after typing `{{`.
* **Breaking change** (for [[STYLES]] users). The [[STYLES]] page is now no longer “magic” and hardcoded. It can (and must) now be specified in [[SETTINGS]] (see example on that page) for styles to be loaded from it.
* Folding is here (at least with commands, not much UI): {[Fold: Fold]}, {[Fold: Unfold]}, {[Fold: Toggle Fold]}, {[Fold: Fold All]} and {[Fold: Unfold All]}.
* {[Broken Links: Show]} command (not complete yet, but already useful)
* The `Daily Note` template now supports setting a caret position with `|^|`.
* Explicit {[Sync: Now]} command, for those who are impatient
* Tons of smaller bug fixes
* (Experimental) work towards a single-binary distribution of SilverBullet (per platform), no Deno install required.

---

## 0.3.2

* REMOVED:  **Real-time collaboration support** between clients: Open the same page in multiple windows (browser tabs, mobile devices) and within a few seconds you should get kicked into real-time collaboration mode, showing other participants cursors, selections and edits in real time (Google doc style). This only works when a connection with the server can be established.
* [[Authentication|Multi-user authentication]]: you can now allow multiple user accounts authenticate, which makes the real-time collaboration support actually useful. This feature is still experimental and will likely evolve over time.
* Added `spaceIgnore` setting to not sync specific folders or file patterns to the client, see [[SETTINGS]] for documentation
* Much improved image loading behavior on page (previously scroll bars would jump up and down like a mad person)
* Various bug fixes and quality of life improvements

---

## 0.3.1
This is a big one.

This is another big architectural shift warranting a major minor version bump 😉.

A detailed description of what happened [can be found in this PR](https://github.com/silverbulletmd/silverbullet/pull/403), the TL;DR is this:

* SilverBullet in this version is going **_all in_ on being an offline-capable [PWA](https://web.dev/progressive-web-apps/)**. This means the desktop and mobile applications will no longer be maintained. However, the value those applications brought (offline capability) has now been built right into the “regular web” version without the burden of having to maintain a desktop app for three platforms, and a mobile app for two.
* Upon first launch in a modern browser, SilverBullet will now _sync a full copy of your entire space locally_ (into your browser’s IndexedDB database). When a network connection to the server is available, it will sync files with it. On the server, files are still kept as regular files, nothing changes here.
  * To avoid accidentally syncing ginormous (that’s a technical term) files to your browser, by default files > 20MB are not exposed. This puts an effective **file size limit of 20MB on files** in your space, this limit is configurable with the `--maxFileSize` flag (file a file size in MB) when running `silverbullet`.
* After the first launch, you can disconnect from your network and your application should still be available: reload the page; restart the browser; reboot your machine, and everything still works. Note that while you’re offline, your title bar will appear in yellow to indicate this “offline” state.
* All processing (all [[🔌 Plugs]] logic) is now running in the browser. Previously, some of this work was offloaded to the server. No more, the server is now a dumb file store. You can (and probably should) delete your `data.db` file, which was previously used to store state on the server side.
* From a UI perspective little changes, except for a few things related to sync:
  * While SB is in an out-of-sync state, the title bar will appear yellow. This will also happen when it cannot reach the server. SB is still fully functional in this state. Once the connection is restored, all changes while offline are synced back to the server.
  * Upon initial load, a full sync will take place, which — depending on the size of your space — may take some time. Or even blow up completely, if you have a big amount of data there.
* To reset your browser state (flush out your entire space, caches and data stores) visit the `/.client/logout.html` page, e.g. at http://localhost:3000/.client/logout.html and push the button. Note that any unsynced changes will be wiped.

Besides these architectural changes, a few other breaking changes were made to seize the moment:
* **In plugs**:
  * Plugs are now distributed as `.plug.js` files instead of `.plug.json` files. This greatly improves debugability (when you compile with `--debug` you get source maps, and can even set breakpoints) and drastically decreases their file size. All existing plugs need to be recompiled using the `silverbullet plug:compile` command, and the resulting `.plug.js` file commited. Then update your [[PLUGS]] page to point to the resulting `.plug.js` files.
* **Breaking change** in URLs (if you bookmarked them before): spaces in page names used to be replaced with `_` to look nicer, however, this was causing too many issues for people, so they’re no longer replaced and will appear as `%20` (regular URI encoding) now.
* On mobile, you can now tap with two fingers on the editor to open the page picker, and with three fingers to open the command palette.
* Internal note: to avoid page/file name clashes in URLs, various internal URLs have changed, FS requests are now served from `/.fs` instead of `/fs`, and all client static files from `/.client` (was root before).

---

## 0.2.14

* Added `Cmd-.` (Mac) and `Ctrl-.` (Linux/Windows) as an additional keyboard shortcut (to `Cmd-/`, `Ctrl-/`) for launching the command palette.
* Improvements to dark mode by [Max Richter](https://github.com/silverbulletmd/silverbullet/pull/396)

---

## 0.2.13

* Support for multiple `order by` clauses in [[🔌 Directive/Query]] by [Siddhant Sanyam](https://github.com/silverbulletmd/silverbullet/pull/387)
* Tags included in `tags` [[Frontmatter]] now included in hash tag auto complete
* Regression fix: when instantiating a page from a template it would always claim the page already existed (even if it didn't)

---

## 0.2.12

* Added support to override CSS styles on a per-space basis. This replaces the previous `fontFamily` setting. See [[STYLES]] for hints on how to use this new experimental feature.
* Sync: Support to exclude prefixes (via [[SETTINGS]])
* Reverted behavior of using up/down arrow keys to move between the page title and page content (and rename based on it). This resulted in undesirable behavior too often. You can now rename a page by clicking/tapping on the title, changing the name and hitting Enter or clicking anywhere outside the page title to apply the rename.
* Documentation updates (on https://silverbullet.md):
  * [[Special Pages]]
  * [[SETTINGS]]
* Support template variables in a page template's `$name`
* Dependency upgrades
* Various bug fixes

---

## 0.2.11
* Regression fix: hashtag completion works again
* Mobile:
  * App crashing/white screen after being in the background for some time should now be fixed
* Sync improvements:
  * Immediately trigger sync on file when opened in the editor (so you always get the latest version)
  * Automatically perform a {[Plugs: Update]} after performing a {[Sync: Wipe Local Space and Sync]}
  * New {[Sync: Disable]} command to disable sync (remove config and snapshot)
* {[Plugs: Update]} no longer fails when there is no [[PLUGS]] file.
* Desktop: New “Help” menu with link to documentation (silverbullet.md website) and About box with version number.
* You now see a clear error message when querying an non-supported query source.

---
## 0.2.10
* Syntax highlighting for a bunch of new languages — see [[Markdown/Syntax Highlighting]]: PgSQL, Rust, CSS, Python, Protobuf, Shell, Swift, toml, XML, JSON, C, C++, Java, C#, Scala, Kotlin, ObjectiveC, ObjectiveC++ and Dart
* [[Vim]] support for VIMRC (see [[Vim]] documentation)
* Desktop: “Open Recent” menu to quickly reopen recently opened spaces.
* Sync bug fixes and better logging (in {[Show Logs]})

---
## 0.2.9
* Fixed copy & paste, drag & drop of attachments in the Desktop app
* Continuous Sync
* Support for embedding [[Markdown/Code Widgets]].
* ~~Ability to set the editor font via the `fontFamily` setting~~ in [[SETTINGS]] (restart the app/reload the page to make it go into effect). **Update**: now done via [[STYLES]]

---
## 0.2.8
* Sync should now be usable and is documented
* Windows and Mac Desktop apps now have proper icons (only Linux left)
* Mobile app for iOS in TestFlight
* New onboarding index page when you create a new space, pulling content from [[Getting Started]].
* Various bug fixes

---

## 0.2.7

* New {[Extract text to new page]} command
* Improvement to listify commands by [Tristan Sokol](https://github.com/silverbulletmd/silverbullet/pull/290)
* {[Extract text to new page]} command by [Tristan Sokol](https://github.com/silverbulletmd/silverbullet/pull/286)
* SQL syntax highlighting in fenced code blocks by [Martin Kraft](https://github.com/silverbulletmd/silverbullet/pull/292)
  ```sql
  select * from my_table;
  ```
* Merged code for experimental mobile app (iOS only for now)
* Experimental sync support, to be documented once it matures
* Various bug fixes

---

## 0.2.6

* Various bug fixes
* First version of experimental [Electron-based desktop app](https://github.com/silverbulletmd/silverbullet/releases) for Mac, Windows and Linux.

---

## 0.2.5
* Changed styling for [[Frontmatter]], fenced code blocks, and directives to avoid vertical jumping when moving the cursor around.
* Clicking the URL (inside of an image `![](url)` or link `[text](link)`) no longer navigates there, you need to click on the anchor text to navigate there now (this avoids a lot of weird behavior).
* Most areas where you enter text (e.g. the page name, page switcher, command palette and filter boxes) now use a CodeMirror editor. This means a few things:
  1. If you have vim mode enabled, this mode will also be enabled there.
  2. You can now use the emoji picker (`:party` etc.) in those places, in fact, any plug implementing the `minieditor:complete` event — right now just the emoji picker — will work.
* Added support for plugs to extend fenced code blocks with custom languages and rendering live-preview widgets for them. As a demo of this, have a look at markdown support (mostly for demo purposes):
```markdown
# Header
1. Item 1
2. Item 2
```
  Two more plugs are now available that add [[🔌 Mermaid]] and [[🔌 KaTeX]] (LaTeX formula) support using this functionality.
* To keep the UI clean, the dark mode button has been removed, and has been replaced with a command: {[Editor: Toggle Dark Mode]}.
* Added a command and short-cut for strike through (by [Evgenii Karagodin](https://github.com/silverbulletmd/silverbullet/pull/237))
* Bug fix: Long page names in titles now no longer overlap with action buttons.
* Moving focus out of the page title now always performs a rename (previously this only happened when hitting `Enter`).
* Clicking on a page reference in a `render` clause (inside of a directive) now navigates there (use Alt-click to just move the cursor)
* Moving up from the first line of the page will now move your cursor to the page title for you to rename it, and moving down from there puts you back in the document.
* Note for plug authors: The (misnamed) `page:complete` event has been renamed to `editor:complete`. There's also a new `minieditor:complete` that's only used for "mini editors" (e.g. in the page switcher, command palette, and page name editor).
* The `--user` authentication flag is now no longer powered by BasicAuth, but through a simple login form asking for a username and password and storing it in a cookie (that persists for 1 week). This gives the same level of security, but works around various browser bugs with basic auth.
* Fixed various styling issues.

---

## 0.2.4
* Vim mode is here! This mode can be enabled on a per-client basis (its state is stored in the browser). To toggle Vim mode on or off use the {[Editor: Toggle Vim Mode]} command.
* Security update: SB now binds to `127.0.0.1` by default, allowing just connections via `localhost`. To allow outside connections, pass the `--hostname 0.0.0.0` flag (and ideally combine it with a `--user username:password` flag to add basic authentication).

---

## 0.2.3

> **Note** Admonition support
> is now here

* Server changes:
  * Replaced the `--password` flag with `--user` taking a basic auth combination of username and password, e.g. `--user pete:1234`. Authentication now uses standard basic auth. This should fix attachments not working with password-protected setups.
  * Enable configuration of IP to bind to (via `--host` flag) by [Jouni K. Seppänen](https://github.com/silverbulletmd/silverbullet/pull/138)
* Markdown enhancements:
  * Added support for ~~strikethrough~~ syntax.
  * Added support for [admonitions](https://github.com/community/community/discussions/16925) using Github syntax (`note` and `warning`) by [Christian Schulze](https://github.com/silverbulletmd/silverbullet/pull/186)
* Directives have been heavily reworked, and are now "properly" parsed. This is visible in two ways:
  * There's now syntax highlighting for queries
  * Once the cursor is placed within a directive, it shows the whole block as a "capsule" enclosed in the opening and close tag, when the cursor is outside, it just subtly highlights what parts of a page are directive generated.
* New logo! Contributed by [Peter Coyne](https://github.com/silverbulletmd/silverbullet/pull/177)
* New button icons, from [feather](https://feathericons.com/) (suggested by Peter Coyne)
* UI font tweaks
* Fix for the {[Page: Rename]} command by [Chris Zarate](https://github.com/silverbulletmd/silverbullet/pull/190)
* Empty query result set rendered as a table now shows “No results” instead of an empty markdown table — fix by [ItzNesbro](https://github.com/silverbulletmd/silverbullet/pull/192).

---

## 0.2.2

* New page link aliasing syntax (Obsidian compatible) is here: `[[page link|alias]]` e.g. [[CHANGELOG|this is a link to this changelog]]. Also supported for command links: `{[Plugs: Add|add a plug]}`
* Less "floppy" behavior when clicking links (regular, wiki and command): just navigates there right away. Note: use `Alt-click` to move the cursor inside of a link.
* Page references to non-existing pages are now highlighted in a (red-ish) color
* Added `invokeFunction` `silverbullet` CLI sub-command to run arbitrary plug functions from the CLI.
* Restyled #tags
* When tasks are indexed, the hashtag is now no longer removed from the task text

---

## 0.2.1

* New `Plugs: Add` command to quickly add a new plug (will create a `PLUGS` page if you don't have one yet).
* **Paste without formatting**: holding `Shift` while pasting will disable "rich text paste."
* **New core plug:** [[🔌 Share]] for sharing your pages with the outside work (such as collab, see below).
* **New plug:** 🔌 Collab for real-time collaboration on your pages.

---

## 0.2.0
* The editor is now in "live preview" mode where a lot of markdown is hidden unless the cursor is present. This will take some getting used to, but results in a much more distraction free look.
* Clicking on the page name in the top bar now allows you to quickly rename pages, hit enter to apply the change.
* The previous behavior of opening the page switcher, has now moved to its own action button (the folder one)
* Page reference completion now orders results by last modified date (newer matches appear closer to the top)
* Changes to some slash commands:
  * `/task` now is smarter and attempts to turn your current line into a task
  * `/h1` through `/h4` will turn the current line into a header
* **Breaking change:** task and item tags are [now indexed without the prefixing `#`](https://github.com/silverbulletmd/silverbullet/issues/124), this means that any queries, such as `#query task where tags = "#mytag"` need to be rewritten to `#query task where tags = "mytag"`. This will go into effect after a space reindex.
---

## 0.1.5

* Rich text paste: paste content from web pages, google docs, including tables and SB will make a best effort to convert it to Markdown. Implemented using [turndown](https://github.com/mixmark-io/turndown). Probably can use some tweaking, but it's something.

---

## 0.1.4

* Breaking change (for those who used it): the named anchor syntax has changed from `@anchorname` to `$anchorname`. This is to avoid conflicts with potential future use of `@` for other purposes (like mentioning people). Linking to an anchor still uses the `[[page@anchorname]]` syntax. So, you create an anchor $likethis you can then reference it [[@likethis]].
* The `query` plug has been renamed to `directive` (because it supports many other features now) and significantly refactored. New docs: [[🔌 Directive]]
  * New directive `#eval` see [[🔌 Directive@eval]]
* New PlugOS feature: redirecting function calls. Instead of specifying a `path` for a function, you can now specify `redirect` pointing to another function name, either in the same plug using the `plugName.functionName` syntax.
* `Cmd-click` or `Ctrl-click` now opens page references in a new window. You can `Alt-click` to put your cursor at the target without navigation.
* New {[Open Weekly Note]} command (weeks start on Sunday by default, to allow for planning, but you can change this to Monday by setting the `weeklyNoteMonday` to `true` in [[SETTINGS]]). Like for {[Open Daily Note]} you can create a template in `template/page/Weekly Note`.
* The `Create page` option when navigating pages now always appears as the _second_ option. Let me know how you like it.
* New `Preview` using a custom markdown renderer offering a lot of extra flexibility (and a much smaller file size). New thing it does:
  * Render front matter in a table
  * Makes {[Command buttons]} clickable
  * Makes todo tasks toggleable
* Integrated the `silverbullet-publish` plug into core (to be better documented later).

---

## 0.1.3

* SilverBullet now runs on Windows!
* Frontmatter support! You can now use front matter in your markdown, to do this
  start your page with `---` and end it with `---`. This will now be the
  preferred way to define page metadata (although the old way will still work).
  The old `/meta` slash command has now been replaced with `/front-matter`.
* Tags are now indexed as page meta without the prefixing `#` character, the
  reason is to make this compatible with Obsidian. You can now attach tags to
  your page either by just using a `#tag` at the top level of your page, or by
  adding a `tags` attribute to your front matter.
* {[Search Space]} works again. You may have to {[Space: Reindex]} to get
  results. Search results now also show a snippet of the page, with the phrase
  highlighted.
* Faster page indexing.
* `silverbullet` now has sub-commands. It defaults to just running the server
  (when passed a path to a directory), but you can also run
  `silverbullet --help` to see the available commands. Commands currently
  available:
  * `silverbullet upgrade` to perform a self-upgrade
  * `silverbullet fix` to attempt to solve any issues with your space (deletes
    your `_plug` directory and `data.db` file)
  * `silverbullet plug:compile` replaces the old `plugos-bundle` command.
  * `silverbullet version` prints the current version

---

## 0.1.2

* Breaking plugs API change: `readPage`, `readAttachment`, `readFile` now return
  the read data object directly, without it being wrapped with a text object.
* A whole bunch of deprecated syscalls has been removed

---

## 0.1.0 First Deno release

* The entire repo has been migrated to [Deno](https://deno.land)
* This may temporarily break some things.
* If somehow you’re experiencing trouble, try the following:
  * Delete all files under `_plug` in your pages folder, e.g. with
    `rm -rf pages/_plug`.
  * Delete your `data.db`
* Changes:
  * `PLUGS` is no longer required
  * `PLUGS` no longer supports `builtin:` plug URLs, all builtins are
    automatically loaded and no longer should be listed.
* Plugs no longer should be built with node and npm, PRs will be issued to all
  existing plugs later to help with this transition.
* Know breakages:
  * Full-text search is not yet implemented (the SQLite used does not support it
    right now)
  * GitHub auth has not been ported (yet)
* Technical changes:
  * Server runs on Deno (and Oak instead of Express)
  * Client is now built with ESBuild
  * React has been replaced with Preact
  * Package management in Deno works based on http imports, so npm is no longer
    used.

---

## 0.0.35

* Big refactor of the internal Space API unifying attachment and page handling.
  This shouldn't affect (most) existing code and plugs (except some more exotic
  areas), but if stuff breaks, please report it.
* Technical change: Upgrades are now detected on the server side, and plugs
  re-loaded and pages indexed upon every upgrade.
* Various bug fixes (e.g. using HTML tags on a page before completely broke
  syntax highlighting)
* Exposed `fulltext.*` syscalls on the client

---

## 0.0.34

* Change to attachment handling: the `attachment/` prefix for links and images
  is no longer used, if you already had links to attachments in your notes, you
  will need to remove the `attachment/` prefix manually. Sorry about that.
* Improved styling for completion (especially slash commands)
* Completion for commands using the (undocumented) `{[Command Syntax]}` — yep,
  that exists.

---

## 0.0.33

* **Attachments**: you can now copy & paste, or drag & drop files (images, PDF,
  whatever you like) into a page and it will be uploaded and appropriately
  linked from your page. Attachment size is currently limited to 100mb. Changed full-text search page prefix from `@search/` to `🔍` for the {[Search
  Space]} command.
* `page`, `plug` and `attachment` are now _reserved page names_, you cannot name
  your pages these (you will get an error when explicitly navigating to them).

---

## 0.0.32

* **Inline image previews**: use the standard
  `![alt text](https://url.com/image.jpg)` notation and a preview of the image
  will appear automatically. Example:
  ![Inline image preview](https://user-images.githubusercontent.com/812886/186218876-6d8a4a71-af8b-4e9e-83eb-4ac89607a6b4.png)
* **Dark mode**. Toggle between the dark and light mode using a new button,
  top-right.
  ![Dark mode screenshot](https://user-images.githubusercontent.com/6335792/187000151-ba06ce55-ad27-494b-bfe9-6b19ef62145b.png)
* **Named anchors** and references, create an anchor with the new @anchor
  notation (anywhere on a page), then reference it locally via [[@anchor]] or
  cross page via [[CHANGELOG@anchor]].

---

## 0.0.31

* Update to the query language: the `render` clause now uses page reference
  syntax `[[page]]`. For example `render [[template/task]]` rather than
  `render "template/task"`. The old syntax still works, but is deprecated,
  completion for the old syntax has been removed.
* Updates to templates:
  * For the `Template: Instantiate Page` command, the page meta value `$name` is
    now used to configure the page name (was `name` before). Also if `$name` is
    the only page meta defined, it will remove the page meta entirely when
    instantiating.
  * You can now configure a daily note prefix with `dailyNotePrefix` in
    `SETTINGS` and create a template for your daily note under
    `template/page/Daily Note` (configurable via the `dailyNoteTemplate`
    setting).
  * You can now set a quick note prefix with `quickNotePrefix` in `SETTINGS`.
* Directives (e.g. `#query`, `#import`, `#use`) changes:
  * Renamed `#template` directive to `#use-verbose`
  * New `#use` directive will clean all the embedded queries and templates in
    its scope
  * All directives now use the page reference syntax `[[page name]]` instead of
    `"page name"`, this includes `#use` and `#use-verbose` as well as `#import`.
  * The `link` query provider now also returns the `pos` of a link (in addition
    to the `page`)
  * New `$disableDirectives` page metadata attribute can be used to disable
    directives processing in a page (useful for templates)
* Added a new `/hr` slash command to insert a horizontal rule (`---`) useful for
  mobile devices (where these are harder to type)

---

## 0.0.30

* Slash commands now only trigger after a non-word character to avoid "false
  positives" like "hello/world".
* Page auto complete now works with slashes in the name.
* Having a `SETTINGS` page is now mandatory. One is auto generated if none is
  present.
* Added an `indexPage` setting to set the index page for the space (which by
  default is `index`). When navigating to this page, the page name will
  "disappear" from the URL. That is, the index URL will simply be
  `http://localhost:3000/`.
  * This feature is now used in `website` and set to `SilverBullet` there. To
    also make the title look nicer when visiting https://silverbullet.md

---

## 0.0.29

* Added the `Link: Unfurl` command, which is scoped to only work (and be
  visible) when used on “naked URLs”, that is: URLs not embedded in a link or
  other place, such as this one: https://silverbullet.md
  * Plugs can implement their own unfurlers by responding to the
    `unfurl:options` event (see the
    [Twitter plug](https://github.com/silverbulletmd/silverbullet-twitter) for
    an example).
  * Core implements only one unfurl option: “Extract title” which pulls the
    `<title>` tag from the linked URL and replaces it with a `[bla](URL)` style
    link.
* Removed status bar: to further simplify the SB UI. You can still pull up the
  same stat on demand with the `Stats: Show` command.
* The page switcher is now maintaining its ordering based on, in order:
  1. Last opened pages (in current session)
  2. Last modified date (on disk)
  3. Everything else
  4. The currently open page (at the bottom)
* Filter boxes (used for the page switching and command palette among other
  things) now also support PgUp, PgDown, Home and End and have some visual
  glitches fixed as well.
* Reverted exposing an empty `window` object to sandboxes running in workers and
  node.js (introduced in 0.0.28)
* Renamed Markdown-preview related commands to something more consistentnt<|MERGE_RESOLUTION|>--- conflicted
+++ resolved
@@ -7,9 +7,6 @@
 * Sync improvements:
   * Now syncing the currently open page every 5s with the server
   * Now more instantly syncing indirectly updated pages, e.g. when checking off tasks in a query
-<<<<<<< HEAD
-* New `/page-template` slash command to apply (insert) a page [[🔌 Core/Templates|template]] at the current location
-=======
   * Less aggressive "you're offline" signaling (now only showing yellow bar after 2 failed sync attempts)
 * New `/page-template` slash command to apply (insert) a page [[🔌 Core/Templates|template]] at the current location
 * When the PWA starts, it will now send you back to the last opened page instead of the index page (you may have to reinstall the PWA for this change to take effect).
@@ -17,7 +14,6 @@
 * [[Frontmatter]] attributes starting with `$` are now indexed again
 * Various heavy-weight commands (such as {[Space: Reindex]} and {[Directives: Update Entire Space]}) now use an internal message queue, allowing to continue the processing even when interrupted or crashing.
 * Various internal refactorings
->>>>>>> f22b9c4a
 
 ---
 
