--- conflicted
+++ resolved
@@ -28,11 +28,7 @@
       debug: args.debug,
       reload: args.reload,
       info: args.info,
-<<<<<<< HEAD
-      configPath: path.resolve("./deno.json"),
-=======
       configPath: fileURLToPath(new URL("deno.json", import.meta.url)),
->>>>>>> 613cfad2
     },
   );
   esbuild.stop();
