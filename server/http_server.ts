--- conflicted
+++ resolved
@@ -32,42 +32,10 @@
   ) {
     this.hostname = options.hostname;
     this.port = options.port;
-<<<<<<< HEAD
     this.app = new Application();
-    this.user = options.user;
+    this.user = options.user ?? Deno.env.get("SB_USER");
     this.clientAssetBundle = options.clientAssetBundle;
   }
-=======
-    this.app = new Application(); //{ serverConstructor: FlashServer });
-    this.user = options.user ?? Deno.env.get("SB_USER");
-    this.systemBoot = new SpaceSystem(
-      options.assetBundle,
-      options.pagesPath,
-      options.dbPath,
-    );
-    this.bareMode = options.bareMode || false;
-
-    // Second, for loading plug JSON files with absolute or relative (from CWD) paths
-    this.systemBoot.eventHook.addLocalListener(
-      "get-plug:file",
-      async (plugPath: string): Promise<Manifest> => {
-        const resolvedPath = path.resolve(plugPath);
-        try {
-          const manifestJson = await Deno.readTextFile(resolvedPath);
-          return JSON.parse(manifestJson);
-        } catch {
-          throw new Error(
-            `No such file: ${resolvedPath} or could not parse as JSON`,
-          );
-        }
-      },
-    );
-
-    // Rescan disk every 5s to detect any out-of-process file changes
-    setInterval(() => {
-      this.systemBoot.space.updatePageList().catch(console.error);
-    }, 5000);
->>>>>>> b2562698
 
   // Replaces some template variables in index.html in a rather ad-hoc manner, but YOLO
   renderIndexHtml() {
