--- conflicted
+++ resolved
@@ -1066,22 +1066,13 @@
       const jsArgs = rpAll(
         args.map((v) => luaValueToJS(v, sf)),
       );
-<<<<<<< HEAD
       if (isPromise(jsArgs)) {
-        return jsArgs.then((jsArgs) =>
-          (value as ILuaFunction).call(sf, ...jsArgs)
-        );
-      } else {
-        return (value as ILuaFunction).call(sf, ...jsArgs);
-=======
-      if (jsArgs instanceof Promise) {
         return luaValueToJS(
-          jsArgs.then((jsArgs) => value.call(sf, ...jsArgs)),
+          jsArgs.then((jsArgs) => (value as ILuaFunction).call(sf, ...jsArgs)),
           sf,
         );
       } else {
-        return luaValueToJS(value.call(sf, ...jsArgs), sf);
->>>>>>> a61983b7
+        return luaValueToJS((value as ILuaFunction).call(sf, ...jsArgs), sf);
       }
     };
   } else if (value instanceof Number) {
