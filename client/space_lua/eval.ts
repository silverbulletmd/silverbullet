--- conflicted
+++ resolved
@@ -5,7 +5,9 @@
   LuaLValue,
   LuaStatement,
 } from "./ast.ts";
+
 import { evalPromiseValues } from "./util.ts";
+
 import {
   type ILuaFunction,
   type ILuaGettable,
@@ -33,10 +35,12 @@
   type NumKind,
   singleResult,
 } from "./runtime.ts";
+
 import {
   ArrayQueryCollection,
   type LuaCollectionQuery,
 } from "./query_collection.ts";
+
 import { luaToNumber } from "./tonumber.ts";
 
 function isPromiseLike<T = unknown>(v: unknown): v is Promise<T> {
@@ -59,29 +63,33 @@
   if (v instanceof LuaFunction) {
     return true;
   }
+
   const b = (v as any)?.body;
   const stmts = b?.block?.statements;
-  return !!v && typeof (v as any).call === "function" && !!b &&
-    Array.isArray(stmts);
-}
-
-// Numeric coercion with Lua-like tonumber semantics
+
+  return (
+    !!v && typeof (v as any).call === "function" &&
+    !!b && Array.isArray(stmts)
+  );
+}
+
 function luaCoerceToNumber(val: unknown): number {
   if (typeof val === "number") {
     return val;
   }
+
   if (typeof val === "string") {
     const s = val.trim();
     const n = luaToNumber(s);
     if (n !== null) {
       if (n === 0 && /^[+-]?\d+$/.test(s)) {
-        // Integer-like zero collapses to +0 (matches Lua behavior for integer strings)
         return 0;
       }
       return n;
     }
   }
-  throw new Error(`attempt to perform arithmetic on a non-number`);
+
+  throw new Error(`attempt to perform arithmetic on a ${typeof val}`);
 }
 
 function kindCombine(a: NumKind, b: NumKind): NumKind {
@@ -107,64 +115,69 @@
   switch (e.type) {
     case "Number":
       return e.numericType === "int" ? "int" : "float";
+
     case "Parenthesized":
       return exprKindFnAware(e.expression, env, currentFn, seenFns);
+
     case "Unary":
       if (e.operator === "-") {
         return exprKindFnAware(e.argument, env, currentFn, seenFns);
       }
       return "unknown";
+
     case "Binary": {
       const op = e.operator;
+
       if (op === "/") {
         return "float";
       }
-      const intOps = new Set([
-        "+",
-        "-",
-        "*",
-        "%",
-        "//",
-        "&",
-        "|",
-        "~",
-        "<<",
-        ">>",
-      ]);
-      if (!intOps.has(op)) return "float";
+
+      if (!["+", "-", "*", "%", "//", "&", "|", "~", "<<", ">>"].includes(op)) {
+        return "float";
+      }
+
       const kl = exprKindFnAware(e.left, env, currentFn, seenFns);
       const kr = exprKindFnAware(e.right, env, currentFn, seenFns);
+
       if (kl === "int" && kr === "int") {
         return "int";
       }
+
       if (kl === "float" || kr === "float") {
         return "float";
       }
+
       return "unknown";
     }
+
     case "Variable":
       return env.getNumKind(e.name);
+
     case "FunctionCall": {
       if (e.name) {
         return "unknown";
       }
+
       if (e.prefix.type !== "Variable") {
         return "unknown";
       }
+
       const callee = env.get(e.prefix.name);
       if (isPromiseLike(callee)) {
         return "unknown";
       }
+
       if (isLuaFunctionLike(callee)) {
         const fn = callee as LuaFunctionLike;
         if (currentFn && fn === currentFn) {
-          // Recursive self-call: assume int (enables -0 collapse for typical integer-zero recurrences)
           return "int";
         }
         return inferFunctionReturnKind(fn, env, seenFns);
       }
+
       return "unknown";
     }
+
     default:
       return "unknown";
   }
@@ -175,7 +188,10 @@
   env: LuaEnv,
   seenFns: Set<LuaFunctionLike> = new Set(),
 ): NumKind {
-  if (seenFns.has(fn)) return "int"; // recursion
+  if (seenFns.has(fn)) {
+    return "int"; // recursion
+  }
+
   seenFns.add(fn);
 
   function walkStmt(s: any): NumKind | null {
@@ -185,6 +201,7 @@
           return "unknown";
         }
         return exprKindFnAware(s.expressions[0], env, fn, seenFns);
+
       case "Block": {
         let res: NumKind | null = null;
         for (const st of s.statements) {
@@ -193,6 +210,7 @@
         }
         return res;
       }
+
       case "If": {
         let res: NumKind | null = null;
         for (const c of s.conditions) {
@@ -205,16 +223,19 @@
         }
         return res;
       }
+
       case "While":
       case "Repeat":
       case "For":
         return walkStmt(s.block);
+
       default:
         return null;
     }
   }
 
   const k = walkStmt(fn.body.block);
+
   return k === null ? "unknown" : k;
 }
 
@@ -230,14 +251,19 @@
       table.set(field.key, singleResult(value), sf);
       break;
     }
+
     case "DynamicField": {
       const key = await evalExpression(field.key, env, sf);
       const value = await evalExpression(field.value, env, sf);
+
       table.set(singleResult(key), singleResult(value), sf);
-      break;
-    }
+
+      break;
+    }
+
     case "ExpressionField": {
       const value = await evalExpression(field.value, env, sf);
+
       if (value instanceof LuaMultiRes) {
         for (const val of value.values) {
           table.set(table.length + 1, val, sf);
@@ -245,6 +271,7 @@
       } else {
         table.set(table.length + 1, singleResult(value), sf);
       }
+
       break;
     }
   }
@@ -259,10 +286,13 @@
     switch (e.type) {
       case "String":
         return e.value;
+
       case "Number":
         return e.value;
+
       case "Boolean":
         return e.value;
+
       case "Nil":
         return null;
 
@@ -270,20 +300,24 @@
         if (e.operator === "or") {
           const left = evalExpression(e.left, env, sf);
           return left instanceof Promise
-            ? left.then((
-              lv,
-            ) => (luaTruthy(lv) ? lv : evalExpression(e.right, env, sf)))
-            : (luaTruthy(left) ? left : evalExpression(e.right, env, sf));
+            ? left.then((lv) => (
+              luaTruthy(lv) ? lv : evalExpression(e.right, env, sf)
+            ))
+            : (
+              luaTruthy(left) ? left : evalExpression(e.right, env, sf)
+            );
         } else if (e.operator === "and") {
           const left = evalExpression(e.left, env, sf);
           return left instanceof Promise
-            ? left.then((
-              lv,
-            ) => (!luaTruthy(lv) ? lv : evalExpression(e.right, env, sf)))
-            : (!luaTruthy(left) ? left : evalExpression(e.right, env, sf));
-        }
-
-        // Strict left-to-right evaluation for all binary ops
+            ? left.then((lv) => (
+              !luaTruthy(lv) ? lv : evalExpression(e.right, env, sf)
+            ))
+            : (
+              !luaTruthy(left) ? left : evalExpression(e.right, env, sf)
+            );
+        }
+
+        // strict left-to-right evaluation for binary ops
         const left = evalExpression(e.left, env, sf);
         const evalRightThenApply = (lval: any): any => {
           const right = evalExpression(e.right, env, sf);
@@ -291,7 +325,6 @@
             const leftKind = exprKind(e.left, env);
             const rightKind = exprKind(e.right, env);
 
-            // Exact % and // zero semantics
             if (e.operator === "%" || e.operator === "//") {
               const na = luaCoerceToNumber(singleResult(lval));
               const nb = luaCoerceToNumber(singleResult(rval));
@@ -308,13 +341,11 @@
                   }
                 }
                 const mod = na % nb;
-                // integer-domain -0 normalization will run below for %
                 if (mod === 0 && bothInt) {
                   return 0;
                 }
                 return mod;
               } else {
-                // "//"
                 if (nb === 0) {
                   if (bothInt) {
                     throw new LuaRuntimeError(
@@ -322,7 +353,7 @@
                       sf.withCtx(e.ctx),
                     );
                   } else {
-                    // float floor division by zero -> ±Inf
+                    // float floor division by zero yields +Inf/-Inf
                     return Math.floor(na / nb);
                   }
                 }
@@ -338,7 +369,7 @@
               sf,
             );
 
-            // Integer-domain zero normalization for +, -, *, %
+            // integer zero normalization for +, -, *, %
             if (
               res === 0 &&
               (e.operator === "+" || e.operator === "-" || e.operator === "*" ||
@@ -359,80 +390,40 @@
 
       case "Unary": {
         const value = evalExpression(e.argument, env, sf);
-<<<<<<< HEAD
-        if (value instanceof Promise) {
-          return value.then((value) => {
-            switch (e.operator) {
-              case "-":
-                if (
-                  e.argument.type === "Number" &&
-                  e.argument.numericType === "int"
-                ) {
-                  if (e.argument.value === 0) {
-                    return 0;
-                  }
-                }
-                return -luaCoerceToNumber(singleResult(value));
-              case "+":
-                return +singleResult(value);
-              case "not":
-                return !singleResult(value);
-              case "~":
-                return ~exactInt(singleResult(value), e.ctx, sf);
-              case "#":
-                return luaLen(singleResult(value));
-              default:
-                throw new Error(
-                  `Unknown unary operator ${e.operator}`,
-                );
-            }
-          });
-        } else {
-          switch (e.operator) {
-            case "-":
-              if (
-                e.argument.type === "Number" && e.argument.numericType === "int"
-              ) {
-                if (e.argument.value === 0) {
-                  return 0;
-                }
-              }
-              return -luaCoerceToNumber(singleResult(value));
-            case "+":
-              return +singleResult(value);
-=======
         const handle = (v: any) => {
           switch (e.operator) {
             case "-": {
               // Literal int -(0) => +0
               if (
                 e.argument.type === "Number" &&
-                e.argument.numericType === "int" && e.argument.value === 0
+                e.argument.numericType === "int" &&
+                e.argument.value === 0
               ) {
                 return 0;
               }
               const n = luaCoerceToNumber(singleResult(v));
               const k = exprKind(e.argument, env);
               if (n === 0) {
-                // integer domain => +0
-                if (k === "int") {
-                  return 0;
-                }
-                // string: integer-like zero => +0
+                if (k === "int") return 0;
                 if (e.argument.type === "String") {
                   const s = (e.argument.value as string).trim();
-                  if (/^[+-]?\d+$/.test(s)) return 0;
+                  if (/^[+-]?\d+$/.test(s)) {
+                    return 0;
+                  }
                 }
               }
               return -n;
             }
->>>>>>> 22ebbbdc
+
             case "not":
               return !singleResult(v);
+
             case "~":
               return ~exactInt(singleResult(v), e.ctx, sf);
+
             case "#":
               return luaLen(singleResult(v));
+
             default:
               throw new Error(`Unknown unary operator ${e.operator}`);
           }
@@ -465,13 +456,18 @@
         if (!findFromClause) {
           throw new LuaRuntimeError("No from clause found", sf.withCtx(e.ctx));
         }
+
         const objectVariable = findFromClause.name;
         const objectExpression = findFromClause.expression;
         return Promise.resolve(evalExpression(objectExpression, env, sf)).then(
           async (collection: LuaValue) => {
             if (!collection) {
-              throw new LuaRuntimeError("Collection is nil", sf.withCtx(e.ctx));
+              throw new LuaRuntimeError(
+                "Collection is nil",
+                sf.withCtx(e.ctx),
+              );
             }
+
             collection = luaValueToJS(collection, sf);
             if (!collection.query) {
               collection = await luaValueToJS(collection, sf);
@@ -483,6 +479,7 @@
               }
               collection = new ArrayQueryCollection(collection);
             }
+
             const query: LuaCollectionQuery = {
               objectVariable,
               distinct: true,
@@ -493,15 +490,18 @@
                 case "Where":
                   query.where = clause.expression;
                   break;
+
                 case "OrderBy":
                   query.orderBy = clause.orderBy.map((o) => ({
                     expr: o.expression,
                     desc: o.direction === "desc",
                   }));
                   break;
+
                 case "Select":
                   query.select = clause.expression;
                   break;
+
                 case "Limit": {
                   const limitVal = await evalExpression(clause.limit, env, sf);
                   query.limit = Number(limitVal);
@@ -543,11 +543,10 @@
   switch (e.type) {
     case "Variable": {
       const value = env.get(e.name);
-      if (value === undefined) {
-        return null;
-      }
+      if (value === undefined) return null;
       return value;
     }
+
     case "Parenthesized":
       return evalExpression(e.expression, env, sf);
 
@@ -646,14 +645,15 @@
   if (value === null || value === undefined) {
     return null;
   }
+
   if (typeof value === "string") {
-    // On-demand string metatable with __index pointing to string library in _GLOBAL
     if (!sf) {
       console.warn(
         "metatable lookup with string value but no stack frame, returning nil",
       );
       return null;
     }
+
     const global = sf.threadLocal.get("_GLOBAL");
     if (!global) {
       console.warn(
@@ -661,10 +661,12 @@
       );
       return null;
     }
+
     const stringMetatable = new LuaTable();
     stringMetatable.set("__index", global.get("string"));
     return stringMetatable;
   }
+
   return (value as any)?.metatable ?? null;
 }
 
@@ -681,90 +683,125 @@
     metaMethod: "__add",
     nativeImplementation: (a, b) => luaCoerceToNumber(a) + luaCoerceToNumber(b),
   },
+
   "-": {
     metaMethod: "__sub",
     nativeImplementation: (a, b) => luaCoerceToNumber(a) - luaCoerceToNumber(b),
   },
+
   "*": {
     metaMethod: "__mul",
     nativeImplementation: (a, b) => luaCoerceToNumber(a) * luaCoerceToNumber(b),
   },
+
   "/": {
     metaMethod: "__div",
     nativeImplementation: (a, b) => luaCoerceToNumber(a) / luaCoerceToNumber(b),
   },
+
   "//": {
     metaMethod: "__idiv",
     nativeImplementation: (a, b) =>
       Math.floor(luaCoerceToNumber(a) / luaCoerceToNumber(b)),
   },
+
   "%": {
     metaMethod: "__mod",
     nativeImplementation: (a, b) => luaCoerceToNumber(a) % luaCoerceToNumber(b),
   },
+
   "^": {
     metaMethod: "__pow",
     nativeImplementation: (a, b) =>
       luaCoerceToNumber(a) ** luaCoerceToNumber(b),
   },
+
   "&": {
     metaMethod: "__band",
     nativeImplementation: (a, b, ctx, sf) =>
       exactInt(a, ctx, sf) & exactInt(b, ctx, sf),
   },
+
   "|": {
     metaMethod: "__bor",
     nativeImplementation: (a, b, ctx, sf) =>
       exactInt(a, ctx, sf) | exactInt(b, ctx, sf),
   },
+
   "~": {
     metaMethod: "__bxor",
     nativeImplementation: (a, b, ctx, sf) =>
       exactInt(a, ctx, sf) ^ exactInt(b, ctx, sf),
   },
+
   "<<": {
     metaMethod: "__shl",
     nativeImplementation: (a, b, ctx, sf) =>
       exactInt(a, ctx, sf) << exactInt(b, ctx, sf),
   },
+
   ">>": {
     metaMethod: "__shr",
     nativeImplementation: (a, b, ctx, sf) =>
       exactInt(a, ctx, sf) >> exactInt(b, ctx, sf),
   },
+
   "..": {
     metaMethod: "__concat",
     nativeImplementation: (a, b) => {
-      const aString = luaToString(a);
-      const bString = luaToString(b);
-      if (aString instanceof Promise || bString instanceof Promise) {
-        return Promise.all([aString, bString]).then(([as, bs]) => as + bs);
+      const aStr = luaToString(a);
+      const bStr = luaToString(b);
+
+      if (aStr instanceof Promise || bStr instanceof Promise) {
+        return Promise.all([aStr, bStr]).then(([as, bs]) => as + bs);
       } else {
-        return aString + bString;
+        return aStr + bStr;
       }
     },
   },
+
   "==": {
     metaMethod: "__eq",
     nativeImplementation: (a, b) => luaEquals(a, b),
   },
+
   "~=": {
     metaMethod: "__ne",
     nativeImplementation: (a, b) => !luaEquals(a, b),
   },
+
   "!=": {
     metaMethod: "__ne",
     nativeImplementation: (a, b) => !luaEquals(a, b),
   },
-  "<": { metaMethod: "__lt", nativeImplementation: (a, b) => a < b },
-  "<=": { metaMethod: "__le", nativeImplementation: (a, b) => a <= b },
-  ">": { nativeImplementation: (a, b, ctx, sf) => !luaOp("<=", a, b, ctx, sf) },
-  ">=": { nativeImplementation: (a, b, ctx, sf) => !luaOp("<", a, b, ctx, sf) },
+
+  "<": {
+    metaMethod: "__lt",
+    nativeImplementation: (a, b) => a < b,
+  },
+
+  "<=": {
+    metaMethod: "__le",
+    nativeImplementation: (a, b) => a <= b,
+  },
+
+  ">": {
+    nativeImplementation: (a, b, ctx, sf) => !luaOp("<=", a, b, ctx, sf),
+  },
+
+  ">=": {
+    nativeImplementation: (a, b, ctx, sf) => !luaOp("<", a, b, ctx, sf),
+  },
+
   "and": {
     metaMethod: "__and",
     nativeImplementation: (a, b) => a && b,
   },
-  "or": { metaMethod: "__or", nativeImplementation: (a, b) => a || b },
+
+  "or": {
+    metaMethod: "__or",
+    nativeImplementation: (a, b) => a || b,
+  },
 };
 
 function luaOp(
@@ -778,12 +815,12 @@
   if (!handler) {
     throw new LuaRuntimeError(`Unknown operator ${op}`, sf.withCtx(ctx));
   }
+
   if (handler.metaMethod) {
     const metaResult = evalMetamethod(left, right, handler.metaMethod, ctx, sf);
-    if (metaResult !== undefined) {
-      return metaResult;
-    }
-  }
+    if (metaResult !== undefined) return metaResult;
+  }
+
   return handler.nativeImplementation(left, right, ctx, sf);
 }
 
@@ -795,6 +832,7 @@
   const argsVal = evalPromiseValues(
     es.map((arg) => evalExpression(arg, env, sf)),
   );
+
   if (argsVal instanceof Promise) {
     return argsVal.then((argsResolved) =>
       new LuaMultiRes(argsResolved).flatten().values
@@ -813,16 +851,19 @@
   switch (s.type) {
     case "Assignment": {
       const values = await evalExpressions(s.expressions, env, sf);
-      const lvalues = await evalPromiseValues(
-        s.variables.map((lval) => evalLValue(lval, env, sf)),
-      );
+      const lvalues = await evalPromiseValues(s.variables.map(
+        (lval) => evalLValue(lval, env, sf),
+      ));
+
       for (let i = 0; i < lvalues.length; i++) {
         const container = lvalues[i];
         const val = values[i];
+
         await luaSet(container.env, container.key, val, sf.withCtx(s.ctx));
         // Tag variable numeric kind on assignment
         if (
-          container.env instanceof LuaEnv && typeof container.key === "string"
+          container.env instanceof LuaEnv &&
+          typeof container.key === "string"
         ) {
           const rhsExpr = s.expressions[i];
           const k: NumKind = rhsExpr ? exprKind(rhsExpr, env) : "unknown";
@@ -956,14 +997,14 @@
 
     case "Return": {
       if (returnOnReturn) {
-        return await evalPromiseValues(
-          s.expressions.map((value) => evalExpression(value, env, sf)),
-        );
+        return await evalPromiseValues(s.expressions.map(
+          (value) => evalExpression(value, env, sf),
+        ));
       } else {
         throw new LuaReturn(
-          await evalPromiseValues(
-            s.expressions.map((value) => evalExpression(value, env, sf)),
-          ),
+          await evalPromiseValues(s.expressions.map(
+            (value) => evalExpression(value, env, sf),
+          )),
         );
       }
     }
@@ -972,19 +1013,22 @@
       const start = await evalExpression(s.start, env, sf);
       const end = await evalExpression(s.end, env, sf);
       const step = s.step ? await evalExpression(s.step, env, sf) : 1;
+
       for (let i = start; step > 0 ? i <= end : i >= end; i += step) {
         const localEnv = new LuaEnv(env);
+
         localEnv.setLocal(s.name, i);
+
         const k: NumKind = (typeof i === "number" && Number.isInteger(i))
           ? "int"
           : "float";
+
         localEnv.setNumKind(s.name, k);
+
         try {
           await evalStatement(s.block, localEnv, sf);
         } catch (e: any) {
-          if (e instanceof LuaBreak) {
-            break;
-          }
+          if (e instanceof LuaBreak) break;
           throw e;
         }
       }
@@ -993,9 +1037,9 @@
 
     case "ForIn": {
       const iteratorMultiRes = new LuaMultiRes(
-        await evalPromiseValues(
-          s.expressions.map((e) => evalExpression(e, env, sf)),
-        ),
+        await evalPromiseValues(s.expressions.map(
+          (e) => evalExpression(e, env, sf),
+        )),
       ).flatten();
 
       let iteratorValue: ILuaFunction | any = iteratorMultiRes.values[0];
@@ -1024,7 +1068,8 @@
         ).flatten();
 
         if (
-          iterResult.values[0] === null || iterResult.values[0] === undefined
+          iterResult.values[0] === null ||
+          iterResult.values[0] === undefined
         ) {
           break;
         }
@@ -1032,19 +1077,20 @@
         const localEnv = new LuaEnv(env);
         for (let i = 0; i < s.names.length; i++) {
           const v = iterResult.values[i];
+
           localEnv.setLocal(s.names[i], v);
+
           const k: NumKind = (typeof v === "number" && Number.isInteger(v))
             ? "int"
             : "float";
+
           localEnv.setNumKind(s.names[i], k);
         }
 
         try {
           await evalStatement(s.block, localEnv, sf);
         } catch (e: any) {
-          if (e instanceof LuaBreak) {
-            break;
-          }
+          if (e instanceof LuaBreak) break;
           throw e;
         }
       }
@@ -1061,9 +1107,11 @@
   switch (lval.type) {
     case "Variable":
       return { env, key: lval.name };
+
     case "TableAccess": {
       const objValue = evalExpression(lval.object, env, sf);
       const keyValue = evalExpression(lval.key, env, sf);
+
       if (objValue instanceof Promise || keyValue instanceof Promise) {
         return Promise.all([
           objValue instanceof Promise ? objValue : Promise.resolve(objValue),
@@ -1076,6 +1124,7 @@
         return { env: singleResult(objValue), key: singleResult(keyValue) };
       }
     }
+
     case "PropertyAccess": {
       const objValue = evalExpression(lval.object, env, sf);
       return objValue instanceof Promise
@@ -1092,7 +1141,7 @@
 ): number {
   if (!Number.isInteger(num)) {
     throw new LuaRuntimeError(
-      `Number ${num} has no integer representation (consider math.floor or math.ceil)`,
+      `Number ${num} has no integer representation (try floor/ceil)`,
       sf.withCtx(ctx),
     );
   }
