<<<<<<< HEAD
FROM lukechannings/deno:v1.36.0
=======
FROM lukechannings/deno:v1.36.1
>>>>>>> f22b9c4a
# The volume that will keep the space data
# Create a volume first:
#   docker volume create myspace
# Then bind-mount it when running the container with the -v flag, e.g.:
#   docker run -v myspace:/space -p3000:3000 -it zefhemel/silverbullet
VOLUME /space

# Accept TARGETARCH as argument
ARG TARGETARCH

# Adding tini manually, as it's not included anymore in the new baseimage
ENV TINI_VERSION v0.19.0
ADD https://github.com/krallin/tini/releases/download/${TINI_VERSION}/tini-${TARGETARCH} /tini

ENV SILVERBULLET_UID_GID 1000
ENV SILVERBULLET_USERNAME silverbullet

# Make sure the deno user has access to the space volume
RUN mkdir -p /space \
    && addgroup --gid ${SILVERBULLET_UID_GID} silverbullet \
    && adduser --uid ${SILVERBULLET_UID_GID} --gid ${SILVERBULLET_UID_GID} ${SILVERBULLET_USERNAME} \
    && chown -R ${SILVERBULLET_USERNAME}:${SILVERBULLET_USERNAME} /space \
    && chown -R ${SILVERBULLET_USERNAME}:${SILVERBULLET_USERNAME} /deno-dir \
    && chmod +x /tini \
    && apt update \
    && apt install -y git \
    && echo "**** cleanup ****" \
    && apt-get -y autoremove \
    && apt-get clean  \
    && rm -rf \
    /tmp/* \
    /var/lib/apt/lists/* \
    /var/tmp/* \
    /var/log/* \
    /usr/share/man

# deno user id is 1000 in alpine image
USER ${SILVERBULLET_USERNAME}

# Expose port 3000
# Port map this when running, e.g. with -p 3002:3000 (where 3002 is the host port)
EXPOSE 3000

ENV SB_HOSTNAME 0.0.0.0
ENV SB_FOLDER /space

# Copy the bundled version of silverbullet into the container
ADD ./dist/silverbullet.js /silverbullet.js

# Run the server, allowing to pass in additional argument at run time, e.g.
#   docker run -p 3002:3000 -v myspace:/space -it zefhemel/silverbullet --user me:letmein
ENTRYPOINT ["/tini", "--", "deno", "run", "-A", "--unstable", "/silverbullet.js"]<|MERGE_RESOLUTION|>--- conflicted
+++ resolved
@@ -1,8 +1,4 @@
-<<<<<<< HEAD
-FROM lukechannings/deno:v1.36.0
-=======
 FROM lukechannings/deno:v1.36.1
->>>>>>> f22b9c4a
 # The volume that will keep the space data
 # Create a volume first:
 #   docker volume create myspace
