--- conflicted
+++ resolved
@@ -1,17 +1,10 @@
 name: Test
 
 on:
-<<<<<<< HEAD
   push:
     branches: ["main"]
   pull_request:
     branches: ["main"]
-=======
-    push:
-        branches: ["main"]
-    pull_request:
-        branches: ["main"]
->>>>>>> f991b3d2
 
 permissions:
     contents: read
